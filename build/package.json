{
  "name": "code-oss-dev-build",
  "version": "1.0.0",
  "license": "MIT",
  "devDependencies": {
    "@azure/core-auth": "^1.9.0",
    "@azure/cosmos": "^3",
    "@azure/identity": "^4.2.1",
    "@azure/msal-node": "^2.16.1",
    "@azure/storage-blob": "^12.25.0",
    "@electron/get": "^2.0.0",
    "@electron/osx-sign": "^2.0.0",
    "@types/ansi-colors": "^3.2.0",
    "@types/byline": "^4.2.32",
    "@types/debounce": "^1.0.0",
    "@types/debug": "^4.1.5",
    "@types/fancy-log": "^1.3.0",
    "@types/fs-extra": "^9.0.12",
    "@types/glob": "^7.1.1",
    "@types/gulp": "^4.0.17",
    "@types/gulp-filter": "^3.0.32",
    "@types/gulp-flatmap": "^1.0.0",
    "@types/gulp-gzip": "^0.0.31",
    "@types/gulp-json-editor": "^2.2.31",
    "@types/gulp-plumber": "^0.0.37",
    "@types/gulp-rename": "^0.0.33",
    "@types/gulp-replace": "^0.0.31",
    "@types/gulp-sort": "^2.0.4",
    "@types/gulp-sourcemaps": "^0.0.32",
    "@types/jws": "^3.2.10",
    "@types/lazy.js": "^0.5.9",
    "@types/mime": "0.0.29",
    "@types/minimatch": "^3.0.3",
    "@types/minimist": "^1.2.1",
    "@types/node": "22.x",
    "@types/p-all": "^1.0.0",
    "@types/pump": "^1.0.1",
    "@types/rimraf": "^2.0.4",
    "@types/through": "^0.0.29",
    "@types/through2": "^2.0.36",
    "@types/vinyl": "^2.0.12",
    "@types/workerpool": "^6.4.0",
    "@types/xml2js": "0.0.33",
    "@vscode/iconv-lite-umd": "0.7.1",
    "@vscode/ripgrep": "^1.15.13",
    "@vscode/vsce": "3.6.1",
    "ansi-colors": "^3.2.3",
    "byline": "^5.0.0",
    "debug": "^4.3.2",
    "esbuild": "0.25.5",
    "extract-zip": "^2.0.1",
    "gulp-merge-json": "^2.1.1",
    "gulp-sort": "^2.0.0",
    "jsonc-parser": "^2.3.0",
    "jws": "^4.0.0",
    "mime": "^1.4.1",
    "source-map": "0.6.1",
    "ternary-stream": "^3.0.0",
    "through2": "^4.0.2",
    "tree-sitter": "^0.22.4",
    "vscode-universal-bundler": "^0.1.3",
    "workerpool": "^6.4.0",
    "yauzl": "^2.10.0"
  },
  "type": "commonjs",
  "scripts": {
    "copy-policy-dto": "node lib/policies/copyPolicyDto.js",
    "prebuild-ts": "npm run copy-policy-dto",
    "build-ts": "cd .. && npx tsgo --project build/tsconfig.build.json",
    "compile": "npm run build-ts",
    "watch": "npm run build-ts -- --watch",
<<<<<<< HEAD
    "npmCheckJs": "npm run build-ts -- --noEmit"
=======
    "npmCheckJs": "npm run build-ts -- --noEmit",
    "test": "npx mocha --ui tdd 'lib/**/*.test.js'"
>>>>>>> 0ea6a233
  },
  "optionalDependencies": {
    "tree-sitter-typescript": "^0.23.2",
    "vscode-gulp-watch": "^5.0.3"
  },
  "overrides": {
    "path-scurry": {
      "lru-cache": "11.2.1"
    }
  }
}<|MERGE_RESOLUTION|>--- conflicted
+++ resolved
@@ -69,12 +69,8 @@
     "build-ts": "cd .. && npx tsgo --project build/tsconfig.build.json",
     "compile": "npm run build-ts",
     "watch": "npm run build-ts -- --watch",
-<<<<<<< HEAD
-    "npmCheckJs": "npm run build-ts -- --noEmit"
-=======
     "npmCheckJs": "npm run build-ts -- --noEmit",
     "test": "npx mocha --ui tdd 'lib/**/*.test.js'"
->>>>>>> 0ea6a233
   },
   "optionalDependencies": {
     "tree-sitter-typescript": "^0.23.2",
