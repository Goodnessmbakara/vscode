steps:
- task: NodeTool@0
  inputs:
    versionSpec: "10.15.1"

- task: geeklearningio.gl-vsts-tasks-yarn.yarn-installer-task.YarnInstaller@2
  inputs:
    versionSpec: "1.10.1"

- task: AzureKeyVault@1
  displayName: 'Azure Key Vault: Get Secrets'
  inputs:
    azureSubscription: 'vscode-builds-subscription'
    KeyVaultName: vscode

- script: |
    set -e
    export npm_config_arch="$(VSCODE_ARCH)"

    cat << EOF > ~/.netrc
    machine monacotools.visualstudio.com
    password $(devops-pat)
    machine github.com
    login vscode
    password $(github-distro-mixin-password)
    EOF

    git config user.email "vscode@microsoft.com"
    git config user.name "VSCode"
  displayName: Prepare tooling

- script: |
    set -e
    git remote add distro "https://github.com/$(VSCODE_MIXIN_REPO).git"
    git fetch distro
    git merge $(node -p "require('./package.json').distro")
  displayName: Merge distro

- script: |
    set -e
    CHILD_CONCURRENCY=1 yarn --frozen-lockfile
  displayName: Install dependencies

- script: |
    set -e
    yarn gulp mixin
  displayName: Mix in quality

- script: |
    set -e
    yarn gulp hygiene
    yarn monaco-compile-check
  displayName: Run hygiene checks
  condition: and(succeeded(), eq(variables['VSCODE_STEP_ON_IT'], 'false'))

- script: |
    set -e
    node build/azure-pipelines/common/installDistroDependencies.js
    node build/azure-pipelines/common/installDistroDependencies.js remote
    node build/lib/builtInExtensions.js
  displayName: Install distro dependencies and extensions

- script: |
    set -e
    cd $BUILD_STAGINGDIRECTORY
    git clone https://github.com/microsoft/vscode-telemetry-extractor.git
    cd vscode-telemetry-extractor
    git checkout 3b04aba5bfdfcca1a5426cd2c51a90d18740d0bc
    npm i
    npm run setup-extension-repos
    node ./out/cli-extract.js --sourceDir $BUILD_SOURCESDIRECTORY --excludedDirPattern extensions  --outputDir . --applyEndpoints --includeIsMeasurement --patchWebsiteEvents
    node ./out/cli-extract-extensions.js --sourceDir ./src/telemetry-sources --outputDir . --applyEndpoints --includeIsMeasurement
    mkdir -p $BUILD_SOURCESDIRECTORY/.build/telemetry
    mv declarations-resolved.json $BUILD_SOURCESDIRECTORY/.build/telemetry/telemetry-core.json
    mv declarations-extensions-resolved.json $BUILD_SOURCESDIRECTORY/.build/telemetry/telemetry-extensions.json
  displayName: Extract Telemetry

- script: |
    set -e
    if [[ "$VSCODE_ARCH" == "ia32" ]]; then
      VSCODE_MIXIN_PASSWORD="$(github-distro-mixin-password)" \
        yarn gulp vscode-linux-$VSCODE_ARCH-min
    else
      VSCODE_MIXIN_PASSWORD="$(github-distro-mixin-password)" \
<<<<<<< HEAD
        yarn gulp vscode-linux-$VSCODE_ARCH-min vscode-reh-linux-$VSCODE_ARCH-min vscode-web-linux-$VSCODE_ARCH-min
=======
        yarn gulp vscode-linux-$VSCODE_ARCH-min
        yarn gulp vscode-reh-linux-$VSCODE_ARCH-min
        yarn gulp vscode-web-linux-$VSCODE_ARCH-min
>>>>>>> 59963fc1
    fi
  displayName: Build

- script: |
    set -e
    yarn gulp "electron-$(VSCODE_ARCH)"

    # xvfb seems to be crashing often, let's make sure it's always up
    service xvfb start

    DISPLAY=:10 ./scripts/test.sh --build --tfs "Unit Tests"
    # yarn smoketest -- --build "$(agent.builddirectory)/VSCode-linux-$(VSCODE_ARCH)"
  displayName: Run unit tests
  condition: and(succeeded(), eq(variables['VSCODE_STEP_ON_IT'], 'false'))

- script: |
    set -e
    AZURE_DOCUMENTDB_MASTERKEY="$(builds-docdb-key-readwrite)" \
    AZURE_STORAGE_ACCESS_KEY_2="$(vscode-storage-key)" \
    VSCODE_MIXIN_PASSWORD="$(github-distro-mixin-password)" \
    VSCODE_HOCKEYAPP_TOKEN="$(vscode-hockeyapp-token)" \
    ./build/azure-pipelines/linux/publish.sh
  displayName: Publish

- task: ms.vss-governance-buildtask.governance-build-task-component-detection.ComponentGovernanceComponentDetection@0
  displayName: 'Component Detection'
  continueOnError: true

- task: PublishPipelineArtifact@0
  displayName: 'Publish Pipeline Artifact'
  inputs:
    artifactName: snap-$(VSCODE_ARCH)
    targetPath: .build/linux/snap-tarball<|MERGE_RESOLUTION|>--- conflicted
+++ resolved
@@ -82,13 +82,9 @@
         yarn gulp vscode-linux-$VSCODE_ARCH-min
     else
       VSCODE_MIXIN_PASSWORD="$(github-distro-mixin-password)" \
-<<<<<<< HEAD
-        yarn gulp vscode-linux-$VSCODE_ARCH-min vscode-reh-linux-$VSCODE_ARCH-min vscode-web-linux-$VSCODE_ARCH-min
-=======
         yarn gulp vscode-linux-$VSCODE_ARCH-min
         yarn gulp vscode-reh-linux-$VSCODE_ARCH-min
         yarn gulp vscode-web-linux-$VSCODE_ARCH-min
->>>>>>> 59963fc1
     fi
   displayName: Build
 
