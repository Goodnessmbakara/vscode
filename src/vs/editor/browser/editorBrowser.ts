/*---------------------------------------------------------------------------------------------
 *  Copyright (c) Microsoft Corporation. All rights reserved.
 *  Licensed under the MIT License. See License.txt in the project root for license information.
 *--------------------------------------------------------------------------------------------*/

import { IKeyboardEvent } from '../../base/browser/keyboardEvent.js';
import { IMouseEvent, IMouseWheelEvent } from '../../base/browser/mouseEvent.js';
import { IBoundarySashes } from '../../base/browser/ui/sash/sash.js';
import { Event } from '../../base/common/event.js';
import { IEditorConstructionOptions } from './config/editorConfiguration.js';
import { ConfigurationChangedEvent, EditorLayoutInfo, EditorOption, FindComputedEditorOptionValueById, IComputedEditorOptions, IDiffEditorOptions, IEditorOptions, OverviewRulerPosition } from '../common/config/editorOptions.js';
import { IDimension } from '../common/core/2d/dimension.js';
import { IPosition, Position } from '../common/core/position.js';
import { IRange, Range } from '../common/core/range.js';
import { Selection } from '../common/core/selection.js';
import { IWordAtPosition } from '../common/core/wordHelper.js';
import { ICursorPositionChangedEvent, ICursorSelectionChangedEvent } from '../common/cursorEvents.js';
import { IDiffComputationResult, ILineChange } from '../common/diff/legacyLinesDiffComputer.js';
import * as editorCommon from '../common/editorCommon.js';
import { GlyphMarginLane, ICursorStateComputer, IIdentifiedSingleEditOperation, IModelDecoration, IModelDeltaDecoration, ITextModel, PositionAffinity } from '../common/model.js';
import { InjectedText } from '../common/modelLineProjectionData.js';
import { IModelContentChangedEvent, IModelDecorationsChangedEvent, IModelLanguageChangedEvent, IModelLanguageConfigurationChangedEvent, IModelOptionsChangedEvent, IModelTokensChangedEvent, ModelFontChangedEvent, ModelLineHeightChangedEvent } from '../common/textModelEvents.js';
import { IEditorWhitespace, IViewModel } from '../common/viewModel.js';
import { OverviewRulerZone } from '../common/viewModel/overviewZoneManager.js';
import { MenuId } from '../../platform/actions/common/actions.js';
import { IContextKeyService } from '../../platform/contextkey/common/contextkey.js';
import { ServicesAccessor } from '../../platform/instantiation/common/instantiation.js';
import { TextEdit } from '../common/core/edits/textEdit.js';
import { TextModelEditReason } from '../common/textModelEditReason.js';

/**
 * A view zone is a full horizontal rectangle that 'pushes' text down.
 * The editor reserves space for view zones when rendering.
 */
export interface IViewZone {
	/**
	 * The line number after which this zone should appear.
	 * Use 0 to place a view zone before the first line number.
	 */
	afterLineNumber: number;
	/**
	 * The column after which this zone should appear.
	 * If not set, the maxLineColumn of `afterLineNumber` will be used.
	 * This is relevant for wrapped lines.
	 */
	afterColumn?: number;
	/**
	 * If the `afterColumn` has multiple view columns, the affinity specifies which one to use. Defaults to `none`.
	*/
	afterColumnAffinity?: PositionAffinity;
	/**
	 * Render the zone even when its line is hidden.
	 */
	showInHiddenAreas?: boolean;
	/**
	 * Tiebreaker that is used when multiple view zones want to be after the same line.
	 * Defaults to `afterColumn` otherwise 10000;
	 */
	ordinal?: number;
	/**
	 * Suppress mouse down events.
	 * If set, the editor will attach a mouse down listener to the view zone and .preventDefault on it.
	 * Defaults to false
	 */
	suppressMouseDown?: boolean;
	/**
	 * The height in lines of the view zone.
	 * If specified, `heightInPx` will be used instead of this.
	 * If neither `heightInPx` nor `heightInLines` is specified, a default of `heightInLines` = 1 will be chosen.
	 */
	heightInLines?: number;
	/**
	 * The height in px of the view zone.
	 * If this is set, the editor will give preference to it rather than `heightInLines` above.
	 * If neither `heightInPx` nor `heightInLines` is specified, a default of `heightInLines` = 1 will be chosen.
	 */
	heightInPx?: number;
	/**
	 * The minimum width in px of the view zone.
	 * If this is set, the editor will ensure that the scroll width is >= than this value.
	 */
	minWidthInPx?: number;
	/**
	 * The dom node of the view zone
	 */
	domNode: HTMLElement;
	/**
	 * An optional dom node for the view zone that will be placed in the margin area.
	 */
	marginDomNode?: HTMLElement | null;
	/**
	 * Callback which gives the relative top of the view zone as it appears (taking scrolling into account).
	 */
	onDomNodeTop?: (top: number) => void;
	/**
	 * Callback which gives the height in pixels of the view zone.
	 */
	onComputedHeight?: (height: number) => void;
}
/**
 * An accessor that allows for zones to be added or removed.
 */
export interface IViewZoneChangeAccessor {
	/**
	 * Create a new view zone.
	 * @param zone Zone to create
	 * @return A unique identifier to the view zone.
	 */
	addZone(zone: IViewZone): string;
	/**
	 * Remove a zone
	 * @param id A unique identifier to the view zone, as returned by the `addZone` call.
	 */
	removeZone(id: string): void;
	/**
	 * Change a zone's position.
	 * The editor will rescan the `afterLineNumber` and `afterColumn` properties of a view zone.
	 */
	layoutZone(id: string): void;
}

/**
 * A positioning preference for rendering content widgets.
 */
export const enum ContentWidgetPositionPreference {
	/**
	 * Place the content widget exactly at a position
	 */
	EXACT,
	/**
	 * Place the content widget above a position
	 */
	ABOVE,
	/**
	 * Place the content widget below a position
	 */
	BELOW
}
/**
 * A position for rendering content widgets.
 */
export interface IContentWidgetPosition {
	/**
	 * Desired position which serves as an anchor for placing the content widget.
	 * The widget will be placed above, at, or below the specified position, based on the
	 * provided preference. The widget will always touch this position.
	 *
	 * Given sufficient horizontal space, the widget will be placed to the right of the
	 * passed in position. This can be tweaked by providing a `secondaryPosition`.
	 *
	 * @see preference
	 * @see secondaryPosition
	 */
	position: IPosition | null;
	/**
	 * Optionally, a secondary position can be provided to further define the placing of
	 * the content widget. The secondary position must have the same line number as the
	 * primary position. If possible, the widget will be placed such that it also touches
	 * the secondary position.
	 */
	secondaryPosition?: IPosition | null;
	/**
	 * Placement preference for position, in order of preference.
	 */
	preference: ContentWidgetPositionPreference[];

	/**
	 * Placement preference when multiple view positions refer to the same (model) position.
	 * This plays a role when injected text is involved.
	*/
	positionAffinity?: PositionAffinity;
}
/**
 * A content widget renders inline with the text and can be easily placed 'near' an editor position.
 */
export interface IContentWidget {
	/**
	 * Render this content widget in a location where it could overflow the editor's view dom node.
	 */
	allowEditorOverflow?: boolean;
	/**
	 * Call preventDefault() on mousedown events that target the content widget.
	 */
	suppressMouseDown?: boolean;
	/**
	 * Get a unique identifier of the content widget.
	 */
	getId(): string;
	/**
	 * Get the dom node of the content widget.
	 */
	getDomNode(): HTMLElement;
	/**
	 * Get the placement of the content widget.
	 * If null is returned, the content widget will be placed off screen.
	 */
	getPosition(): IContentWidgetPosition | null;
	/**
	 * Optional function that is invoked before rendering
	 * the content widget. If a dimension is returned the editor will
	 * attempt to use it.
	 */
	beforeRender?(): IDimension | null;
	/**
	 * Optional function that is invoked after rendering the content
	 * widget. Is being invoked with the selected position preference
	 * or `null` if not rendered.
	 */
	afterRender?(position: ContentWidgetPositionPreference | null, coordinate: IContentWidgetRenderedCoordinate | null): void;
}

/**
 * Coordinatees passed in {@link IContentWidget.afterRender}
 */
export interface IContentWidgetRenderedCoordinate {
	/**
	 * Top position relative to the editor content.
	 */
	readonly top: number;

	/**
	 * Left position relative to the editor content.
	 */
	readonly left: number;
}

/**
 * A positioning preference for rendering overlay widgets.
 */
export const enum OverlayWidgetPositionPreference {
	/**
	 * Position the overlay widget in the top right corner
	 */
	TOP_RIGHT_CORNER,

	/**
	 * Position the overlay widget in the bottom right corner
	 */
	BOTTOM_RIGHT_CORNER,

	/**
	 * Position the overlay widget in the top center
	 */
	TOP_CENTER
}


/**
 * Represents editor-relative coordinates of an overlay widget.
 */
export interface IOverlayWidgetPositionCoordinates {
	/**
	 * The top position for the overlay widget, relative to the editor.
	 */
	top: number;
	/**
	 * The left position for the overlay widget, relative to the editor.
	 */
	left: number;
}

/**
 * A position for rendering overlay widgets.
 */
export interface IOverlayWidgetPosition {
	/**
	 * The position preference for the overlay widget.
	 */
	preference: OverlayWidgetPositionPreference | IOverlayWidgetPositionCoordinates | null;

	/**
	 * When set, stacks with other overlay widgets with the same preference,
	 * in an order determined by the ordinal value.
	 */
	stackOridinal?: number;
}
/**
 * An overlay widgets renders on top of the text.
 */
export interface IOverlayWidget {
	/**
	 * Event fired when the widget layout changes.
	 */
	onDidLayout?: Event<void>;
	/**
	 * Render this overlay widget in a location where it could overflow the editor's view dom node.
	 */
	allowEditorOverflow?: boolean;
	/**
	 * Get a unique identifier of the overlay widget.
	 */
	getId(): string;
	/**
	 * Get the dom node of the overlay widget.
	 */
	getDomNode(): HTMLElement;
	/**
	 * Get the placement of the overlay widget.
	 * If null is returned, the overlay widget is responsible to place itself.
	 */
	getPosition(): IOverlayWidgetPosition | null;
	/**
	 * The editor will ensure that the scroll width is >= than this value.
	 */
	getMinContentWidthInPx?(): number;
}

/**
 * A glyph margin widget renders in the editor glyph margin.
 */
export interface IGlyphMarginWidget {
	/**
	 * Get a unique identifier of the glyph widget.
	 */
	getId(): string;
	/**
	 * Get the dom node of the glyph widget.
	 */
	getDomNode(): HTMLElement;
	/**
	 * Get the placement of the glyph widget.
	 */
	getPosition(): IGlyphMarginWidgetPosition;
}

/**
 * A position for rendering glyph margin widgets.
 */
export interface IGlyphMarginWidgetPosition {
	/**
	 * The glyph margin lane where the widget should be shown.
	 */
	lane: GlyphMarginLane;
	/**
	 * The priority order of the widget, used for determining which widget
	 * to render when there are multiple.
	 */
	zIndex: number;
	/**
	 * The editor range that this widget applies to.
	 */
	range: IRange;
}

/**
 * Type of hit element with the mouse in the editor.
 */
export const enum MouseTargetType {
	/**
	 * Mouse is on top of an unknown element.
	 */
	UNKNOWN,
	/**
	 * Mouse is on top of the textarea used for input.
	 */
	TEXTAREA,
	/**
	 * Mouse is on top of the glyph margin
	 */
	GUTTER_GLYPH_MARGIN,
	/**
	 * Mouse is on top of the line numbers
	 */
	GUTTER_LINE_NUMBERS,
	/**
	 * Mouse is on top of the line decorations
	 */
	GUTTER_LINE_DECORATIONS,
	/**
	 * Mouse is on top of the whitespace left in the gutter by a view zone.
	 */
	GUTTER_VIEW_ZONE,
	/**
	 * Mouse is on top of text in the content.
	 */
	CONTENT_TEXT,
	/**
	 * Mouse is on top of empty space in the content (e.g. after line text or below last line)
	 */
	CONTENT_EMPTY,
	/**
	 * Mouse is on top of a view zone in the content.
	 */
	CONTENT_VIEW_ZONE,
	/**
	 * Mouse is on top of a content widget.
	 */
	CONTENT_WIDGET,
	/**
	 * Mouse is on top of the decorations overview ruler.
	 */
	OVERVIEW_RULER,
	/**
	 * Mouse is on top of a scrollbar.
	 */
	SCROLLBAR,
	/**
	 * Mouse is on top of an overlay widget.
	 */
	OVERLAY_WIDGET,
	/**
	 * Mouse is outside of the editor.
	 */
	OUTSIDE_EDITOR,
}
export interface IBaseMouseTarget {
	/**
	 * The target element
	 */
	readonly element: HTMLElement | null;
	/**
	 * The 'approximate' editor position
	 */
	readonly position: Position | null;
	/**
	 * Desired mouse column (e.g. when position.column gets clamped to text length -- clicking after text on a line).
	 */
	readonly mouseColumn: number;
	/**
	 * The 'approximate' editor range
	 */
	readonly range: Range | null;
}
export interface IMouseTargetUnknown extends IBaseMouseTarget {
	readonly type: MouseTargetType.UNKNOWN;
}
export interface IMouseTargetTextarea extends IBaseMouseTarget {
	readonly type: MouseTargetType.TEXTAREA;
	readonly position: null;
	readonly range: null;
}
export interface IMouseTargetMarginData {
	readonly isAfterLines: boolean;
	readonly glyphMarginLeft: number;
	readonly glyphMarginWidth: number;
	readonly glyphMarginLane?: GlyphMarginLane;
	readonly lineNumbersWidth: number;
	readonly offsetX: number;
}
export interface IMouseTargetMargin extends IBaseMouseTarget {
	readonly type: MouseTargetType.GUTTER_GLYPH_MARGIN | MouseTargetType.GUTTER_LINE_NUMBERS | MouseTargetType.GUTTER_LINE_DECORATIONS;
	readonly position: Position;
	readonly range: Range;
	readonly detail: IMouseTargetMarginData;
}
export interface IMouseTargetViewZoneData {
	readonly viewZoneId: string;
	readonly positionBefore: Position | null;
	readonly positionAfter: Position | null;
	readonly position: Position;
	readonly afterLineNumber: number;
}
export interface IMouseTargetViewZone extends IBaseMouseTarget {
	readonly type: MouseTargetType.GUTTER_VIEW_ZONE | MouseTargetType.CONTENT_VIEW_ZONE;
	readonly position: Position;
	readonly range: Range;
	readonly detail: IMouseTargetViewZoneData;
}
export interface IMouseTargetContentTextData {
	readonly mightBeForeignElement: boolean;
	/**
	 * @internal
	 */
	readonly injectedText: InjectedText | null;
}
export interface IMouseTargetContentText extends IBaseMouseTarget {
	readonly type: MouseTargetType.CONTENT_TEXT;
	readonly position: Position;
	readonly range: Range;
	readonly detail: IMouseTargetContentTextData;
}
export interface IMouseTargetContentEmptyData {
	readonly isAfterLines: boolean;
	readonly horizontalDistanceToText?: number;
}
export interface IMouseTargetContentEmpty extends IBaseMouseTarget {
	readonly type: MouseTargetType.CONTENT_EMPTY;
	readonly position: Position;
	readonly range: Range;
	readonly detail: IMouseTargetContentEmptyData;
}
export interface IMouseTargetContentWidget extends IBaseMouseTarget {
	readonly type: MouseTargetType.CONTENT_WIDGET;
	readonly position: null;
	readonly range: null;
	readonly detail: string;
}
export interface IMouseTargetOverlayWidget extends IBaseMouseTarget {
	readonly type: MouseTargetType.OVERLAY_WIDGET;
	readonly position: null;
	readonly range: null;
	readonly detail: string;
}
export interface IMouseTargetScrollbar extends IBaseMouseTarget {
	readonly type: MouseTargetType.SCROLLBAR;
	readonly position: Position;
	readonly range: Range;
}
export interface IMouseTargetOverviewRuler extends IBaseMouseTarget {
	readonly type: MouseTargetType.OVERVIEW_RULER;
}
export interface IMouseTargetOutsideEditor extends IBaseMouseTarget {
	readonly type: MouseTargetType.OUTSIDE_EDITOR;
	readonly outsidePosition: 'above' | 'below' | 'left' | 'right';
	readonly outsideDistance: number;
}
/**
 * Target hit with the mouse in the editor.
 */
export type IMouseTarget = (
	IMouseTargetUnknown
	| IMouseTargetTextarea
	| IMouseTargetMargin
	| IMouseTargetViewZone
	| IMouseTargetContentText
	| IMouseTargetContentEmpty
	| IMouseTargetContentWidget
	| IMouseTargetOverlayWidget
	| IMouseTargetScrollbar
	| IMouseTargetOverviewRuler
	| IMouseTargetOutsideEditor
);
/**
 * A mouse event originating from the editor.
 */
export interface IEditorMouseEvent {
	readonly event: IMouseEvent;
	readonly target: IMouseTarget;
}
export interface IPartialEditorMouseEvent {
	readonly event: IMouseEvent;
	readonly target: IMouseTarget | null;
}

/**
 * A paste event originating from the editor.
 */
export interface IPasteEvent {
	readonly range: Range;
	readonly languageId: string | null;
	readonly clipboardEvent?: ClipboardEvent;
}

/**
 * @internal
 */
export interface PastePayload {
	text: string;
	pasteOnNewLine: boolean;
	multicursorText: string[] | null;
	mode: string | null;
	clipboardEvent?: ClipboardEvent;
}

/**
 * An overview ruler
 * @internal
 */
export interface IOverviewRuler {
	getDomNode(): HTMLElement;
	dispose(): void;
	setZones(zones: OverviewRulerZone[]): void;
	setLayout(position: OverviewRulerPosition): void;
}

/**
 * Editor aria options.
 * @internal
 */
export interface IEditorAriaOptions {
	activeDescendant: string | undefined;
	role?: string;
}

export interface IDiffEditorConstructionOptions extends IDiffEditorOptions, IEditorConstructionOptions {
	/**
	 * Place overflow widgets inside an external DOM node.
	 * Defaults to an internal DOM node.
	 */
	overflowWidgetsDomNode?: HTMLElement;

	/**
	 * Aria label for original editor.
	 */
	originalAriaLabel?: string;

	/**
	 * Aria label for modified editor.
	 */
	modifiedAriaLabel?: string;
}

/**
 * A rich code editor.
 */
export interface ICodeEditor extends editorCommon.IEditor {
	/**
	 * This editor is used as an alternative to an <input> box, i.e. as a simple widget.
	 * @internal
	 */
	readonly isSimpleWidget: boolean;
	/**
	 * The context menu ID that should be used to lookup context menu actions.
	 * @internal
	 */
	readonly contextMenuId: MenuId;
	/**
	 * The editor's scoped context key service.
	 * @internal
	 */
	readonly contextKeyService: IContextKeyService;
	/**
	 * An event emitted when the content of the current model has changed.
	 * @event
	 */
	readonly onDidChangeModelContent: Event<IModelContentChangedEvent>;
	/**
	 * An event emitted when the language of the current model has changed.
	 * @event
	 */
	readonly onDidChangeModelLanguage: Event<IModelLanguageChangedEvent>;
	/**
	 * An event emitted when the language configuration of the current model has changed.
	 * @event
	 */
	readonly onDidChangeModelLanguageConfiguration: Event<IModelLanguageConfigurationChangedEvent>;
	/**
	 * An event emitted when the options of the current model has changed.
	 * @event
	 */
	readonly onDidChangeModelOptions: Event<IModelOptionsChangedEvent>;
	/**
	 * An event emitted when the configuration of the editor has changed. (e.g. `editor.updateOptions()`)
	 * @event
	 */
	readonly onDidChangeConfiguration: Event<ConfigurationChangedEvent>;
	/**
	 * An event emitted when the cursor position has changed.
	 * @event
	 */
	readonly onDidChangeCursorPosition: Event<ICursorPositionChangedEvent>;
	/**
	 * An event emitted when the cursor selection has changed.
	 * @event
	 */
	readonly onDidChangeCursorSelection: Event<ICursorSelectionChangedEvent>;
	/**
	 * An event emitted when the model of this editor is about to change (e.g. from `editor.setModel()`).
	 * @event
	 */
	readonly onWillChangeModel: Event<editorCommon.IModelChangedEvent>;
	/**
	 * An event emitted when the model of this editor has changed (e.g. `editor.setModel()`).
	 * @event
	 */
	readonly onDidChangeModel: Event<editorCommon.IModelChangedEvent>;
	/**
	 * An event emitted when the decorations of the current model have changed.
	 * @event
	 */
	readonly onDidChangeModelDecorations: Event<IModelDecorationsChangedEvent>;
	/**
	 * An event emitted when the tokens of the current model have changed.
	 * @internal
	 */
	readonly onDidChangeModelTokens: Event<IModelTokensChangedEvent>;
	/**
	 * An event emitted when the text inside this editor gained focus (i.e. cursor starts blinking).
	 * @event
	 */
	readonly onDidFocusEditorText: Event<void>;
	/**
	 * An event emitted when the text inside this editor lost focus (i.e. cursor stops blinking).
	 * @event
	 */
	readonly onDidBlurEditorText: Event<void>;
	/**
	 * An event emitted when the text inside this editor or an editor widget gained focus.
	 * @event
	 */
	readonly onDidFocusEditorWidget: Event<void>;
	/**
	 * An event emitted when the text inside this editor or an editor widget lost focus.
	 * @event
	 */
	readonly onDidBlurEditorWidget: Event<void>;
	/**
	 * An event emitted before interpreting typed characters (on the keyboard).
	 * @event
	 * @internal
	 */
	readonly onWillType: Event<string>;
	/**
	 * An event emitted after interpreting typed characters (on the keyboard).
	 * @event
	 * @internal
	 */
	readonly onDidType: Event<string>;
	/**
	 * Boolean indicating whether input is in composition
	 */
	readonly inComposition: boolean;
	/**
	 * An event emitted after composition has started.
	 */
	readonly onDidCompositionStart: Event<void>;
	/**
	 * An event emitted after composition has ended.
	 */
	readonly onDidCompositionEnd: Event<void>;
	/**
	 * An event emitted when editing failed because the editor is read-only.
	 * @event
	 */
	readonly onDidAttemptReadOnlyEdit: Event<void>;
	/**
	 * An event emitted when users paste text in the editor.
	 * @event
	 */
	readonly onDidPaste: Event<IPasteEvent>;
	/**
	 * An event emitted on a "mouseup".
	 * @event
	 */
	readonly onMouseUp: Event<IEditorMouseEvent>;
	/**
	 * An event emitted on a "mousedown".
	 * @event
	 */
	readonly onMouseDown: Event<IEditorMouseEvent>;
	/**
	 * An event emitted on a "mousedrag".
	 * @internal
	 * @event
	 */
	readonly onMouseDrag: Event<IEditorMouseEvent>;
	/**
	 * An event emitted on a "mousedrop".
	 * @internal
	 * @event
	 */
	readonly onMouseDrop: Event<IPartialEditorMouseEvent>;
	/**
	 * An event emitted on a "mousedropcanceled".
	 * @internal
	 * @event
	 */
	readonly onMouseDropCanceled: Event<void>;
	/**
	 * An event emitted when content is dropped into the editor.
	 * @internal
	 * @event
	 */
	readonly onDropIntoEditor: Event<{ readonly position: IPosition; readonly event: DragEvent }>;
	/**
	 * An event emitted on a "contextmenu".
	 * @event
	 */
	readonly onContextMenu: Event<IEditorMouseEvent>;
	/**
	 * An event emitted on a "mousemove".
	 * @event
	 */
	readonly onMouseMove: Event<IEditorMouseEvent>;
	/**
	 * An event emitted on a "mouseleave".
	 * @event
	 */
	readonly onMouseLeave: Event<IPartialEditorMouseEvent>;
	/**
	 * An event emitted on a "mousewheel"
	 * @event
	 * @internal
	 */
	readonly onMouseWheel: Event<IMouseWheelEvent>;
	/**
	 * An event emitted on a "keyup".
	 * @event
	 */
	readonly onKeyUp: Event<IKeyboardEvent>;
	/**
	 * An event emitted on a "keydown".
	 * @event
	 */
	readonly onKeyDown: Event<IKeyboardEvent>;
	/**
	 * An event emitted when the layout of the editor has changed.
	 * @event
	 */
	readonly onDidLayoutChange: Event<EditorLayoutInfo>;
	/**
	 * An event emitted when the content width or content height in the editor has changed.
	 * @event
	 */
	readonly onDidContentSizeChange: Event<editorCommon.IContentSizeChangedEvent>;
	/**
	 * An event emitted when the scroll in the editor has changed.
	 * @event
	 */
	readonly onDidScrollChange: Event<editorCommon.IScrollEvent>;

	/**
	 * An event emitted when hidden areas change in the editor (e.g. due to folding).
	 * @event
	 */
	readonly onDidChangeHiddenAreas: Event<void>;

	/**
	 * An event emitted before an editor
	 * @internal
	 */
	readonly onWillTriggerEditorOperationEvent: Event<editorCommon.ITriggerEditorOperationEvent>;

	/**
	 * Some editor operations fire multiple events at once.
	 * To allow users to react to multiple events fired by a single operation,
	 * the editor fires a begin update before the operation and an end update after the operation.
	 * Whenever the editor fires `onBeginUpdate`, it will also fire `onEndUpdate` once the operation finishes.
	 * Note that not all operations are bracketed by `onBeginUpdate` and `onEndUpdate`.
	*/
	readonly onBeginUpdate: Event<void>;

	/**
	 * Fires after the editor completes the operation it fired `onBeginUpdate` for.
	*/
	readonly onEndUpdate: Event<void>;

	/**
	 * Saves current view state of the editor in a serializable object.
	 */
	saveViewState(): editorCommon.ICodeEditorViewState | null;

	/**
	 * Restores the view state of the editor from a serializable object generated by `saveViewState`.
	 */
	restoreViewState(state: editorCommon.ICodeEditorViewState | null): void;

	/**
	 * Returns true if the text inside this editor or an editor widget has focus.
	 */
	hasWidgetFocus(): boolean;

	/**
	 * Get a contribution of this editor.
	 * @id Unique identifier of the contribution.
	 * @return The contribution or null if contribution not found.
	 */
	getContribution<T extends editorCommon.IEditorContribution>(id: string): T | null;

	/**
	 * Execute `fn` with the editor's services.
	 * @internal
	 */
	invokeWithinContext<T>(fn: (accessor: ServicesAccessor) => T): T;

	/**
	 * Type the getModel() of IEditor.
	 */
	getModel(): ITextModel | null;

	/**
	 * Sets the current model attached to this editor.
	 * If the previous model was created by the editor via the value key in the options
	 * literal object, it will be destroyed. Otherwise, if the previous model was set
	 * via setModel, or the model key in the options literal object, the previous model
	 * will not be destroyed.
	 * It is safe to call setModel(null) to simply detach the current model from the editor.
	 */
	setModel(model: ITextModel | null): void;

	/**
	 * Gets all the editor computed options.
	 */
	getOptions(): IComputedEditorOptions;

	/**
	 * Gets a specific editor option.
	 */
	getOption<T extends EditorOption>(id: T): FindComputedEditorOptionValueById<T>;

	/**
	 * Returns the editor's configuration (without any validation or defaults).
	 */
	getRawOptions(): IEditorOptions;

	/**
	 * @internal
	 */
	getOverflowWidgetsDomNode(): HTMLElement | undefined;

	/**
	 * @internal
	 */
	getConfiguredWordAtPosition(position: Position): IWordAtPosition | null;

	/**
	 * An event emitted when line heights from decorations change
	 * @internal
	 * @event
	 */
	onDidChangeLineHeight: Event<ModelLineHeightChangedEvent>;

	/**
	 * An event emitted when the font of the editor has changed.
	 * @internal
	 * @event
	 */
	onDidChangeFont: Event<ModelFontChangedEvent>;

	/**
	 * Get value of the current model attached to this editor.
	 * @see {@link ITextModel.getValue}
	 */
	getValue(options?: { preserveBOM: boolean; lineEnding: string }): string;

	/**
	 * Set the value of the current model attached to this editor.
	 * @see {@link ITextModel.setValue}
	 */
	setValue(newValue: string): void;

	/**
	 * Get the width of the editor's content.
	 * This is information that is "erased" when computing `scrollWidth = Math.max(contentWidth, width)`
	 */
	getContentWidth(): number;
	/**
	 * Get the scrollWidth of the editor's viewport.
	 */
	getScrollWidth(): number;
	/**
	 * Get the scrollLeft of the editor's viewport.
	 */
	getScrollLeft(): number;

	/**
	 * Get the height of the editor's content.
	 * This is information that is "erased" when computing `scrollHeight = Math.max(contentHeight, height)`
	 */
	getContentHeight(): number;
	/**
	 * Get the scrollHeight of the editor's viewport.
	 */
	getScrollHeight(): number;
	/**
	 * Get the scrollTop of the editor's viewport.
	 */
	getScrollTop(): number;

	/**
	 * Change the scrollLeft of the editor's viewport.
	 */
	setScrollLeft(newScrollLeft: number, scrollType?: editorCommon.ScrollType): void;
	/**
	 * Change the scrollTop of the editor's viewport.
	 */
	setScrollTop(newScrollTop: number, scrollType?: editorCommon.ScrollType): void;
	/**
	 * Change the scroll position of the editor's viewport.
	 */
	setScrollPosition(position: editorCommon.INewScrollPosition, scrollType?: editorCommon.ScrollType): void;
	/**
	 * Check if the editor is currently scrolling towards a different scroll position.
	 */
	hasPendingScrollAnimation(): boolean;

	/**
	 * Get an action that is a contribution to this editor.
	 * @id Unique identifier of the contribution.
	 * @return The action or null if action not found.
	 */
	getAction(id: string): editorCommon.IEditorAction | null;

	/**
	 * Execute a command on the editor.
	 * The edits will land on the undo-redo stack, but no "undo stop" will be pushed.
	 * @param source The source of the call.
	 * @param command The command to execute
	 */
	executeCommand(source: string | null | undefined, command: editorCommon.ICommand): void;

	/**
	 * Create an "undo stop" in the undo-redo stack.
	 */
	pushUndoStop(): boolean;

	/**
	 * Remove the "undo stop" in the undo-redo stack.
	 */
	popUndoStop(): boolean;

	/**
	 * Execute edits on the editor.
	 * The edits will land on the undo-redo stack, but no "undo stop" will be pushed.
	 * @param source The source of the call.
	 * @param edits The edits to execute.
	 * @param endCursorState Cursor state after the edits were applied.
	 */
	executeEdits(source: string | null | undefined, edits: IIdentifiedSingleEditOperation[], endCursorState?: ICursorStateComputer | Selection[]): boolean;
	/** @internal */
	executeEdits(source: TextModelEditReason | undefined, edits: IIdentifiedSingleEditOperation[], endCursorState?: ICursorStateComputer | Selection[]): boolean;

	/**
	 * @internal
	*/
	edit(edit: TextEdit, reason: TextModelEditReason): void;

	/**
	 * Execute multiple (concomitant) commands on the editor.
	 * @param source The source of the call.
	 * @param command The commands to execute
	 */
	executeCommands(source: string | null | undefined, commands: (editorCommon.ICommand | null)[]): void;

	/**
	 * @internal
	 */
	_getViewModel(): IViewModel | null;

	/**
	 * Get all the decorations on a line (filtering out decorations from other editors).
	 */
	getLineDecorations(lineNumber: number): IModelDecoration[] | null;

	/**
	 * Get all the decorations for a range (filtering out decorations from other editors).
	 */
	getDecorationsInRange(range: Range): IModelDecoration[] | null;

	/**
<<<<<<< HEAD
	 * Get all the font decorations for a range (filtering out decorations from other editors).
	 * @param range The range to get font decorations for.
	 */
	getFontDecorationsInRange(range: Range): IModelDecoration[] | null;
=======
	 * Get the font size at a given position
	 * @param position the position for which to fetch the font size
	 */
	getFontSizeAtPosition(position: IPosition): string | null;
>>>>>>> 2c76ee1b

	/**
	 * All decorations added through this call will get the ownerId of this editor.
	 * @deprecated Use `createDecorationsCollection`
	 * @see createDecorationsCollection
	 */
	deltaDecorations(oldDecorations: string[], newDecorations: IModelDeltaDecoration[]): string[];

	/**
	 * Remove previously added decorations.
	 */
	removeDecorations(decorationIds: string[]): void;

	/**
	 * @internal
	 */
	setDecorationsByType(description: string, decorationTypeKey: string, ranges: editorCommon.IDecorationOptions[]): readonly string[];

	/**
	 * @internal
	 */
	setDecorationsByTypeFast(decorationTypeKey: string, ranges: IRange[]): void;

	/**
	 * @internal
	 */
	removeDecorationsByType(decorationTypeKey: string): void;

	/**
	 * Get the layout info for the editor.
	 */
	getLayoutInfo(): EditorLayoutInfo;

	/**
	 * Returns the ranges that are currently visible.
	 * Does not account for horizontal scrolling.
	 */
	getVisibleRanges(): Range[];

	/**
	 * @internal
	 */
	getVisibleRangesPlusViewportAboveBelow(): Range[];

	/**
	 * Get the view zones.
	 * @internal
	 */
	getWhitespaces(): IEditorWhitespace[];

	/**
	 * Get the vertical position (top offset) for the line's top w.r.t. to the first line.
	 */
	getTopForLineNumber(lineNumber: number, includeViewZones?: boolean): number;

	/**
	 * Get the vertical position (top offset) for the line's bottom w.r.t. to the first line.
	 */
	getBottomForLineNumber(lineNumber: number): number;

	/**
	 * Get the vertical position (top offset) for the position w.r.t. to the first line.
	 */
	getTopForPosition(lineNumber: number, column: number): number;

	/**
	 * Get the line height for a model position.
	 */
	getLineHeightForPosition(position: IPosition): number;

	/**
	 * Set the model ranges that will be hidden in the view.
	 * Hidden areas are stored per source.
	 * @internal
	 */
	setHiddenAreas(ranges: IRange[], source?: unknown): void;

	/**
	 * Sets the editor aria options, primarily the active descendent.
	 * @internal
	 */
	setAriaOptions(options: IEditorAriaOptions): void;

	/**
	 * Write the screen reader content to be the current selection
	 */
	writeScreenReaderContent(reason: string): void;

	/**
	 * @internal
	 */
	getTelemetryData(): { [key: string]: any } | undefined;

	/**
	 * Returns the editor's container dom node
	 */
	getContainerDomNode(): HTMLElement;

	/**
	 * Returns the editor's dom node
	 */
	getDomNode(): HTMLElement | null;

	/**
	 * Add a content widget. Widgets must have unique ids, otherwise they will be overwritten.
	 */
	addContentWidget(widget: IContentWidget): void;
	/**
	 * Layout/Reposition a content widget. This is a ping to the editor to call widget.getPosition()
	 * and update appropriately.
	 */
	layoutContentWidget(widget: IContentWidget): void;
	/**
	 * Remove a content widget.
	 */
	removeContentWidget(widget: IContentWidget): void;

	/**
	 * Add an overlay widget. Widgets must have unique ids, otherwise they will be overwritten.
	 */
	addOverlayWidget(widget: IOverlayWidget): void;
	/**
	 * Layout/Reposition an overlay widget. This is a ping to the editor to call widget.getPosition()
	 * and update appropriately.
	 */
	layoutOverlayWidget(widget: IOverlayWidget): void;
	/**
	 * Remove an overlay widget.
	 */
	removeOverlayWidget(widget: IOverlayWidget): void;

	/**
	 * Add a glyph margin widget. Widgets must have unique ids, otherwise they will be overwritten.
	 */
	addGlyphMarginWidget(widget: IGlyphMarginWidget): void;
	/**
	 * Layout/Reposition a glyph margin widget. This is a ping to the editor to call widget.getPosition()
	 * and update appropriately.
	 */
	layoutGlyphMarginWidget(widget: IGlyphMarginWidget): void;
	/**
	 * Remove a glyph margin widget.
	 */
	removeGlyphMarginWidget(widget: IGlyphMarginWidget): void;

	/**
	 * Change the view zones. View zones are lost when a new model is attached to the editor.
	 */
	changeViewZones(callback: (accessor: IViewZoneChangeAccessor) => void): void;

	/**
	 * Get the horizontal position (left offset) for the column w.r.t to the beginning of the line.
	 * This method works only if the line `lineNumber` is currently rendered (in the editor's viewport).
	 * Use this method with caution.
	 */
	getOffsetForColumn(lineNumber: number, column: number): number;

	/**
	 * Force an editor render now.
	 */
	render(forceRedraw?: boolean): void;

	/**
	 * Get the hit test target at coordinates `clientX` and `clientY`.
	 * The coordinates are relative to the top-left of the viewport.
	 *
	 * @returns Hit test target or null if the coordinates fall outside the editor or the editor has no model.
	 */
	getTargetAtClientPoint(clientX: number, clientY: number): IMouseTarget | null;

	/**
	 * Get the visible position for `position`.
	 * The result position takes scrolling into account and is relative to the top left corner of the editor.
	 * Explanation 1: the results of this method will change for the same `position` if the user scrolls the editor.
	 * Explanation 2: the results of this method will not change if the container of the editor gets repositioned.
	 * Warning: the results of this method are inaccurate for positions that are outside the current editor viewport.
	 */
	getScrolledVisiblePosition(position: IPosition): { top: number; left: number; height: number } | null;

	/**
	 * Apply the same font settings as the editor to `target`.
	 */
	applyFontInfo(target: HTMLElement): void;

	/**
	 * Check if the current instance has a model attached.
	 * @internal
	 */
	hasModel(): this is IActiveCodeEditor;

	setBanner(bannerDomNode: HTMLElement | null, height: number): void;

	/**
	 * Is called when the model has been set, view state was restored and options are updated.
	 * This is the best place to compute data for the viewport (such as tokens).
	 */
	handleInitialized?(): void;
}

/**
 * @internal
 */
export interface IActiveCodeEditor extends ICodeEditor {
	/**
	 * Returns the primary position of the cursor.
	 */
	getPosition(): Position;

	/**
	 * Returns the primary selection of the editor.
	 */
	getSelection(): Selection;

	/**
	 * Returns all the selections of the editor.
	 */
	getSelections(): Selection[];

	/**
	 * Saves current view state of the editor in a serializable object.
	 */
	saveViewState(): editorCommon.ICodeEditorViewState;

	/**
	 * Type the getModel() of IEditor.
	 */
	getModel(): ITextModel;

	/**
	 * @internal
	 */
	_getViewModel(): IViewModel;

	/**
	 * Get all the decorations on a line (filtering out decorations from other editors).
	 */
	getLineDecorations(lineNumber: number): IModelDecoration[];

	/**
	 * Returns the editor's dom node
	 */
	getDomNode(): HTMLElement;

	/**
	 * Get the visible position for `position`.
	 * The result position takes scrolling into account and is relative to the top left corner of the editor.
	 * Explanation 1: the results of this method will change for the same `position` if the user scrolls the editor.
	 * Explanation 2: the results of this method will not change if the container of the editor gets repositioned.
	 * Warning: the results of this method are inaccurate for positions that are outside the current editor viewport.
	 */
	getScrolledVisiblePosition(position: IPosition): { top: number; left: number; height: number };
}

/**
 * @internal
 */
export const enum DiffEditorState {
	Idle,
	ComputingDiff,
	DiffComputed
}

/**
 * A rich diff editor.
 */
export interface IDiffEditor extends editorCommon.IEditor {

	/**
	 * Returns whether the diff editor is ignoring trim whitespace or not.
	 * @internal
	 */
	readonly ignoreTrimWhitespace: boolean;
	/**
	 * Returns whether the diff editor is rendering side by side or inline.
	 * @internal
	 */
	readonly renderSideBySide: boolean;
	/**
	 * Timeout in milliseconds after which diff computation is cancelled.
	 * @internal
	 */
	readonly maxComputationTime: number;

	/**
	 * @see {@link ICodeEditor.getContainerDomNode}
	 */
	getContainerDomNode(): HTMLElement;

	/**
	 * An event emitted when the diff information computed by this diff editor has been updated.
	 * @event
	 */
	readonly onDidUpdateDiff: Event<void>;

	/**
	 * An event emitted when the diff model is changed (i.e. the diff editor shows new content).
	 * @event
	 */
	readonly onDidChangeModel: Event<void>;

	/**
	 * Saves current view state of the editor in a serializable object.
	 */
	saveViewState(): editorCommon.IDiffEditorViewState | null;

	/**
	 * Restores the view state of the editor from a serializable object generated by `saveViewState`.
	 */
	restoreViewState(state: editorCommon.IDiffEditorViewState | null): void;

	/**
	 * Type the getModel() of IEditor.
	 */
	getModel(): editorCommon.IDiffEditorModel | null;

	createViewModel(model: editorCommon.IDiffEditorModel): editorCommon.IDiffEditorViewModel;

	/**
	 * Sets the current model attached to this editor.
	 * If the previous model was created by the editor via the value key in the options
	 * literal object, it will be destroyed. Otherwise, if the previous model was set
	 * via setModel, or the model key in the options literal object, the previous model
	 * will not be destroyed.
	 * It is safe to call setModel(null) to simply detach the current model from the editor.
	 */
	setModel(model: editorCommon.IDiffEditorModel | editorCommon.IDiffEditorViewModel | null): void;

	/**
	 * Get the `original` editor.
	 */
	getOriginalEditor(): ICodeEditor;

	/**
	 * Get the `modified` editor.
	 */
	getModifiedEditor(): ICodeEditor;

	/**
	 * Get the computed diff information.
	 */
	getLineChanges(): ILineChange[] | null;

	/**
	 * Get the computed diff information.
	 * @internal
	 */
	getDiffComputationResult(): IDiffComputationResult | null;

	/**
	 * Update the editor's options after the editor has been created.
	 */
	updateOptions(newOptions: IDiffEditorOptions): void;

	/**
	 * @internal
	 */
	setBoundarySashes(sashes: IBoundarySashes): void;

	/**
	 * Jumps to the next or previous diff.
	 */
	goToDiff(target: 'next' | 'previous'): void;

	/**
	 * Scrolls to the first diff.
	 * (Waits until the diff computation finished.)
	 */
	revealFirstDiff(): unknown;

	accessibleDiffViewerNext(): void;

	accessibleDiffViewerPrev(): void;

	handleInitialized(): void;
}

/**
 *@internal
 */
export function isCodeEditor(thing: unknown): thing is ICodeEditor {
	if (thing && typeof (<ICodeEditor>thing).getEditorType === 'function') {
		return (<ICodeEditor>thing).getEditorType() === editorCommon.EditorType.ICodeEditor;
	} else {
		return false;
	}
}

/**
 *@internal
 */
export function isDiffEditor(thing: unknown): thing is IDiffEditor {
	if (thing && typeof (<IDiffEditor>thing).getEditorType === 'function') {
		return (<IDiffEditor>thing).getEditorType() === editorCommon.EditorType.IDiffEditor;
	} else {
		return false;
	}
}

/**
 *@internal
 */
export function isCompositeEditor(thing: unknown): thing is editorCommon.ICompositeCodeEditor {
	return !!thing
		&& typeof thing === 'object'
		&& typeof (<editorCommon.ICompositeCodeEditor>thing).onDidChangeActiveEditor === 'function';

}

/**
 *@internal
 */
export function getCodeEditor(thing: unknown): ICodeEditor | null {
	if (isCodeEditor(thing)) {
		return thing;
	}

	if (isDiffEditor(thing)) {
		return thing.getModifiedEditor();
	}

	if (isCompositeEditor(thing) && isCodeEditor(thing.activeCodeEditor)) {
		return thing.activeCodeEditor;
	}

	return null;
}

/**
 *@internal
 */
export function getIEditor(thing: any): editorCommon.IEditor | null {
	if (isCodeEditor(thing) || isDiffEditor(thing)) {
		return thing;
	}

	return null;
}<|MERGE_RESOLUTION|>--- conflicted
+++ resolved
@@ -1028,17 +1028,10 @@
 	getDecorationsInRange(range: Range): IModelDecoration[] | null;
 
 	/**
-<<<<<<< HEAD
-	 * Get all the font decorations for a range (filtering out decorations from other editors).
-	 * @param range The range to get font decorations for.
-	 */
-	getFontDecorationsInRange(range: Range): IModelDecoration[] | null;
-=======
 	 * Get the font size at a given position
 	 * @param position the position for which to fetch the font size
 	 */
 	getFontSizeAtPosition(position: IPosition): string | null;
->>>>>>> 2c76ee1b
 
 	/**
 	 * All decorations added through this call will get the ownerId of this editor.
