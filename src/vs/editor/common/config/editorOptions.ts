--- conflicted
+++ resolved
@@ -3782,11 +3782,7 @@
 
 //#endregion
 
-<<<<<<< HEAD
-//#region font decorations
-=======
 //#region filterFontDecorations
->>>>>>> 2c76ee1b
 
 /**
  * @internal
@@ -5707,10 +5703,7 @@
 	colorDecoratorsActivatedOn,
 	inlineCompletionsAccessibilityVerbose,
 	effectiveEditContext,
-<<<<<<< HEAD
-=======
 	scrollOnMiddleClick,
->>>>>>> 2c76ee1b
 	effectiveAllowVariableFonts
 }
 
@@ -5739,36 +5732,7 @@
 			tags: ['accessibility']
 		})),
 	allowVariableLineHeights: register(new EditorBooleanOption(
-		EditorOption.allowVariableLineHeights, 'allowVariableLineHeights', true,
-		{
-			description: nls.localize('allowVariableLineHeights', "Controls whether to allow using variable line heights in the editor.")
-		}
-	)),
-	allowVariableFonts: register(new EditorBooleanOption(
-		EditorOption.allowVariableFonts, 'allowVariableFonts', true,
-		{
-			description: nls.localize('allowVariableFonts', "Controls whether to allow using variable fonts in the editor.")
-		}
-	)),
-	allowVariableFontsInAccessibilityMode: register(new EditorBooleanOption(
-		EditorOption.allowVariableFontsInAccessibilityMode, 'allowVariableFontsInAccessibilityMode', false,
-		{
-			description: nls.localize('allowVariableFontsInAccessibilityMode', "Controls whether to allow using variable fonts in the editor in the accessibility mode."),
-			tags: ['accessibility']
-		}
-	)),
-	allowVariableFonts: register(new EditorBooleanOption(
-		EditorOption.allowVariableFonts, 'allowVariableFonts', true,
-		{
-			description: nls.localize('allowVariableFonts', "Controls whether to allow using variable font-sizes and font-families in the editor.")
-		}
-	)),
-	allowVariableFontsInAccessibilityMode: register(new EditorBooleanOption(
-		EditorOption.allowVariableFontsInAccessibilityMode, 'allowVariableFontsInAccessibilityMode', false,
-		{
-			description: nls.localize('allowVariableFontsInAccessibilityMode', "Controls whether to allow using variable font-sizes and font-families in the editor in the accessibility mode."),
-			tags: ['accessibility']
-		}
+		EditorOption.allowVariableLineHeights, 'allowVariableLineHeights', true
 	)),
 	ariaLabel: register(new EditorStringOption(
 		EditorOption.ariaLabel, 'ariaLabel', nls.localize('editorViewAccessibleLabel', "Editor content")
