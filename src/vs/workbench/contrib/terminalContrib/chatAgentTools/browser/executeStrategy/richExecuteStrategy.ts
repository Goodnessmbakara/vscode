/*---------------------------------------------------------------------------------------------
 *  Copyright (c) Microsoft Corporation. All rights reserved.
 *  Licensed under the MIT License. See License.txt in the project root for license information.
 *--------------------------------------------------------------------------------------------*/

import type { CancellationToken } from '../../../../../../base/common/cancellation.js';
import { CancellationError } from '../../../../../../base/common/errors.js';
import { Emitter, Event } from '../../../../../../base/common/event.js';
<<<<<<< HEAD
import { Disposable, DisposableStore } from '../../../../../../base/common/lifecycle.js';
=======
import { DisposableStore, MutableDisposable } from '../../../../../../base/common/lifecycle.js';
>>>>>>> a23918ac
import { isNumber } from '../../../../../../base/common/types.js';
import type { ICommandDetectionCapability, ITerminalCommand } from '../../../../../../platform/terminal/common/capabilities/capabilities.js';
import { ITerminalLogService } from '../../../../../../platform/terminal/common/terminal.js';
import type { ITerminalInstance } from '../../../../terminal/browser/terminal.js';
import { trackIdleOnPrompt, type ITerminalExecuteStrategy, type ITerminalExecuteStrategyResult } from './executeStrategy.js';
import type { IMarker as IXtermMarker } from '@xterm/xterm';
<<<<<<< HEAD
=======
import { setupRecreatingStartMarker } from './strategyHelpers.js';
>>>>>>> a23918ac

/**
 * This strategy is used when the terminal has rich shell integration/command detection is
 * available, meaning every sequence we rely upon should be exactly where we expect it to be. In
 * particular (`633;`) `A, B, E, C, D` all happen in exactly that order. While things still could go
 * wrong in this state, minimal verification is done in this mode since rich command detection is a
 * strong signal that it's behaving correctly.
 */
export class RichExecuteStrategy extends Disposable implements ITerminalExecuteStrategy {
	readonly type = 'rich';
	private readonly _startMarker = new MutableDisposable<IXtermMarker>();

	private readonly _onDidCreateStartMarker = new Emitter<IXtermMarker | undefined>;
	public onDidCreateStartMarker: Event<IXtermMarker | undefined> = this._onDidCreateStartMarker.event;

	startMarker?: IXtermMarker | undefined;
	endMarker?: IXtermMarker | undefined;

	private readonly _onUpdate = this._register(new Emitter<void>());
	get onUpdate() { return this._onUpdate.event; }

	constructor(
		private readonly _instance: ITerminalInstance,
		private readonly _commandDetection: ICommandDetectionCapability,
		@ITerminalLogService private readonly _logService: ITerminalLogService,
	) {
		super();
	}

	async execute(commandLine: string, token: CancellationToken): Promise<ITerminalExecuteStrategyResult> {
		const store = new DisposableStore();
		try {
			// Ensure xterm is available
			this._log('Waiting for xterm');
			const xterm = await this._instance.xtermReadyPromise;
			if (!xterm) {
				throw new Error('Xterm is not available');
			}

			const onDone: Promise<ITerminalCommand | void> = Promise.race([
				Event.toPromise(this._commandDetection.onCommandFinished, store).then(e => {
					this._log('onDone via end event');
					return e;
				}),
				Event.toPromise(token.onCancellationRequested as Event<undefined>, store).then(() => {
					this._log('onDone via cancellation');
				}),
				trackIdleOnPrompt(this._instance, 1000, store).then(() => {
					this._log('onDone via idle prompt');
				}),
			]);

<<<<<<< HEAD
			// Record where the command started. If the marker gets disposed, re-created it where
			// the cursor is. This can happen in prompts where they clear the line and rerender it
			// like powerlevel10k's transient prompt
			let startMarker = this.startMarker = store.add(xterm.raw.registerMarker());
			this._onUpdate.fire();
			store.add(startMarker.onDispose(() => {
				this._log(`Start marker was disposed, recreating`);
				startMarker = this.startMarker = xterm.raw.registerMarker();
				this._onUpdate.fire();
			}));
=======
			setupRecreatingStartMarker(
				xterm,
				this._startMarker,
				m => this._onDidCreateStartMarker.fire(m),
				store,
				this._log.bind(this)
			);
>>>>>>> a23918ac

			// Execute the command
			this._log(`Executing command line \`${commandLine}\``);
			this._instance.runCommand(commandLine, true);

			// Wait for the terminal to idle
			this._log('Waiting for done event');
			const finishedCommand = await onDone;
			if (token.isCancellationRequested) {
				throw new CancellationError();
			}
			const endMarker = store.add(xterm.raw.registerMarker());

			// Assemble final result
			let output: string | undefined;
			const additionalInformationLines: string[] = [];
			if (finishedCommand) {
				const commandOutput = finishedCommand?.getOutput();
				if (commandOutput !== undefined) {
					this._log('Fetched output via finished command');
					output = commandOutput;
				}
			}
			if (output === undefined) {
				try {
					output = xterm.getContentsAsText(this._startMarker.value, endMarker);
					this._log('Fetched output via markers');
				} catch {
					this._log('Failed to fetch output via markers');
					additionalInformationLines.push('Failed to retrieve command output');
				}
			}

			if (output !== undefined && output.trim().length === 0) {
				additionalInformationLines.push('Command produced no output');
			}

			const exitCode = finishedCommand?.exitCode;
			if (isNumber(exitCode) && exitCode > 0) {
				additionalInformationLines.push(`Command exited with code ${exitCode}`);
			}

			return {
				output,
				additionalInformation: additionalInformationLines.length > 0 ? additionalInformationLines.join('\n') : undefined,
				exitCode,
			};
		} finally {
			store.dispose();
		}
	}

	private _log(message: string) {
		this._logService.debug(`RunInTerminalTool#Rich: ${message}`);
	}
}<|MERGE_RESOLUTION|>--- conflicted
+++ resolved
@@ -6,21 +6,14 @@
 import type { CancellationToken } from '../../../../../../base/common/cancellation.js';
 import { CancellationError } from '../../../../../../base/common/errors.js';
 import { Emitter, Event } from '../../../../../../base/common/event.js';
-<<<<<<< HEAD
-import { Disposable, DisposableStore } from '../../../../../../base/common/lifecycle.js';
-=======
-import { DisposableStore, MutableDisposable } from '../../../../../../base/common/lifecycle.js';
->>>>>>> a23918ac
+import { Disposable, DisposableStore, MutableDisposable } from '../../../../../../base/common/lifecycle.js';
 import { isNumber } from '../../../../../../base/common/types.js';
 import type { ICommandDetectionCapability, ITerminalCommand } from '../../../../../../platform/terminal/common/capabilities/capabilities.js';
 import { ITerminalLogService } from '../../../../../../platform/terminal/common/terminal.js';
 import type { ITerminalInstance } from '../../../../terminal/browser/terminal.js';
 import { trackIdleOnPrompt, type ITerminalExecuteStrategy, type ITerminalExecuteStrategyResult } from './executeStrategy.js';
 import type { IMarker as IXtermMarker } from '@xterm/xterm';
-<<<<<<< HEAD
-=======
 import { setupRecreatingStartMarker } from './strategyHelpers.js';
->>>>>>> a23918ac
 
 /**
  * This strategy is used when the terminal has rich shell integration/command detection is
@@ -73,18 +66,6 @@
 				}),
 			]);
 
-<<<<<<< HEAD
-			// Record where the command started. If the marker gets disposed, re-created it where
-			// the cursor is. This can happen in prompts where they clear the line and rerender it
-			// like powerlevel10k's transient prompt
-			let startMarker = this.startMarker = store.add(xterm.raw.registerMarker());
-			this._onUpdate.fire();
-			store.add(startMarker.onDispose(() => {
-				this._log(`Start marker was disposed, recreating`);
-				startMarker = this.startMarker = xterm.raw.registerMarker();
-				this._onUpdate.fire();
-			}));
-=======
 			setupRecreatingStartMarker(
 				xterm,
 				this._startMarker,
@@ -92,7 +73,6 @@
 				store,
 				this._log.bind(this)
 			);
->>>>>>> a23918ac
 
 			// Execute the command
 			this._log(`Executing command line \`${commandLine}\``);
