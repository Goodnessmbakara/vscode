--- conflicted
+++ resolved
@@ -153,8 +153,6 @@
 			this.history.add(editorValue);
 		}
 
-<<<<<<< HEAD
-=======
 		if (this.accessibilityService.isScreenReaderOptimized() && isMacintosh) {
 			this._acceptInputForVoiceover();
 		} else {
@@ -164,16 +162,12 @@
 	}
 
 	private _acceptInputForVoiceover(): void {
->>>>>>> 09874749
 		const domNode = this._inputEditor.getDomNode();
 		if (!domNode) {
 			return;
 		}
-<<<<<<< HEAD
-=======
 		// Remove the input editor from the DOM temporarily to prevent VoiceOver
 		// from reading the cleared text (the request) to the user.
->>>>>>> 09874749
 		this._inputEditorElement.removeChild(domNode);
 		this._inputEditor.setValue('');
 		this._inputEditorElement.appendChild(domNode);
