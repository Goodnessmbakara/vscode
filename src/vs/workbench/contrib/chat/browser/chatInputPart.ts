--- conflicted
+++ resolved
@@ -1167,25 +1167,6 @@
 
 		this.chatSessionHasOptions.set(true);
 
-<<<<<<< HEAD
-		// Refresh each registered option group
-		for (const optionGroup of optionGroups) {
-			const currentOptionId = this.chatSessionsService.getSessionOption(ctx.chatSessionType, ctx.chatSessionResource, optionGroup.id);
-			if (currentOptionId) {
-				const item = optionGroup.items.find(m => m.id === currentOptionId);
-				if (item) {
-					this.getOrCreateOptionEmitter(optionGroup.id).fire(item);
-				}
-			}
-		}
-		for (const container of this.additionalSessionPickerContainers) {
-			const optionGroupId = container.getAttribute('data-option-group-id');
-			if (optionGroupId) {
-				const currentOption = this.chatSessionsService.getSessionOption(ctx.chatSessionType, ctx.chatSessionResource, optionGroupId);
-				container.style.display = currentOption ? '' : 'none';
-			}
-		}
-=======
 		const currentWidgetGroupIds = new Set(this.chatSessionPickerWidgets.keys());
 		const requiredGroupIds = new Set(optionGroups.map(g => g.id));
 
@@ -1208,7 +1189,7 @@
 		}
 
 		for (const [optionGroupId] of this.chatSessionPickerWidgets.entries()) {
-			const currentOption = this.chatSessionsService.getSessionOption(ctx.chatSessionType, ctx.chatSessionId, optionGroupId);
+			const currentOption = this.chatSessionsService.getSessionOption(ctx.chatSessionType, ctx.chatSessionResource, optionGroupId);
 			if (currentOption) {
 				const optionGroup = optionGroups.find(g => g.id === optionGroupId);
 				if (optionGroup) {
@@ -1219,7 +1200,6 @@
 				}
 			}
 		}
->>>>>>> 836e878f
 	}
 
 	private hideAllSessionPickerWidgets(): void {
