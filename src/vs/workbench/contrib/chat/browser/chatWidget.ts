/*---------------------------------------------------------------------------------------------
 *  Copyright (c) Microsoft Corporation. All rights reserved.
 *  Licensed under the MIT License. See License.txt in the project root for license information.
 *--------------------------------------------------------------------------------------------*/

import * as dom from '../../../../base/browser/dom.js';
import { IMouseWheelEvent } from '../../../../base/browser/mouseEvent.js';
import { Button } from '../../../../base/browser/ui/button/button.js';
import { IHoverOptions } from '../../../../base/browser/ui/hover/hover.js';
import { HoverPosition } from '../../../../base/browser/ui/hover/hoverWidget.js';
import { IListRenderer, IListVirtualDelegate } from '../../../../base/browser/ui/list/list.js';
import { ITreeContextMenuEvent, ITreeElement } from '../../../../base/browser/ui/tree/tree.js';
import { disposableTimeout, RunOnceScheduler, timeout } from '../../../../base/common/async.js';
import { CancellationToken } from '../../../../base/common/cancellation.js';
import { Codicon } from '../../../../base/common/codicons.js';
import { fromNow, fromNowByDay } from '../../../../base/common/date.js';
import { toErrorMessage } from '../../../../base/common/errorMessage.js';
import { Emitter, Event } from '../../../../base/common/event.js';
import { FuzzyScore } from '../../../../base/common/filters.js';
import { IMarkdownString, MarkdownString } from '../../../../base/common/htmlContent.js';
import { Iterable } from '../../../../base/common/iterator.js';
import { KeyCode } from '../../../../base/common/keyCodes.js';
import { combinedDisposable, Disposable, DisposableStore, IDisposable, MutableDisposable, thenIfNotDisposed, toDisposable } from '../../../../base/common/lifecycle.js';
import { ResourceSet } from '../../../../base/common/map.js';
import { Schemas } from '../../../../base/common/network.js';
import { filter } from '../../../../base/common/objects.js';
import { autorun, observableFromEvent, observableValue } from '../../../../base/common/observable.js';
import { basename, extUri, isEqual } from '../../../../base/common/resources.js';
import { MicrotaskDelay } from '../../../../base/common/symbols.js';
import { isDefined } from '../../../../base/common/types.js';
import { URI } from '../../../../base/common/uri.js';
import { ICodeEditor } from '../../../../editor/browser/editorBrowser.js';
import { ICodeEditorService } from '../../../../editor/browser/services/codeEditorService.js';
import { OffsetRange } from '../../../../editor/common/core/ranges/offsetRange.js';
import { localize } from '../../../../nls.js';
import { MenuId } from '../../../../platform/actions/common/actions.js';
import { ICommandService } from '../../../../platform/commands/common/commands.js';
import { IConfigurationService } from '../../../../platform/configuration/common/configuration.js';
import { ContextKeyExpr, IContextKey, IContextKeyService } from '../../../../platform/contextkey/common/contextkey.js';
import { IContextMenuService } from '../../../../platform/contextview/browser/contextView.js';
import { ITextResourceEditorInput } from '../../../../platform/editor/common/editor.js';
import { IHoverService, WorkbenchHoverDelegate } from '../../../../platform/hover/browser/hover.js';
import { IInstantiationService } from '../../../../platform/instantiation/common/instantiation.js';
import { ServiceCollection } from '../../../../platform/instantiation/common/serviceCollection.js';
import { WorkbenchList, WorkbenchObjectTree } from '../../../../platform/list/browser/listService.js';
import { ILogService } from '../../../../platform/log/common/log.js';
import { bindContextKey } from '../../../../platform/observable/common/platformObservableUtils.js';
import product from '../../../../platform/product/common/product.js';
import { ITelemetryService } from '../../../../platform/telemetry/common/telemetry.js';
import { buttonSecondaryBackground, buttonSecondaryForeground, buttonSecondaryHoverBackground } from '../../../../platform/theme/common/colorRegistry.js';
import { asCssVariable } from '../../../../platform/theme/common/colorUtils.js';
import { IThemeService } from '../../../../platform/theme/common/themeService.js';
import { IWorkspaceContextService, WorkbenchState } from '../../../../platform/workspace/common/workspace.js';
import { EditorResourceAccessor } from '../../../../workbench/common/editor.js';
import { IEditorService } from '../../../../workbench/services/editor/common/editorService.js';
import { ViewContainerLocation } from '../../../common/views.js';
import { ChatEntitlement, IChatEntitlementService } from '../../../services/chat/common/chatEntitlementService.js';
import { IWorkbenchLayoutService, Position } from '../../../services/layout/browser/layoutService.js';
import { IViewsService } from '../../../services/views/common/viewsService.js';
import { checkModeOption } from '../common/chat.js';
import { IChatAgentAttachmentCapabilities, IChatAgentCommand, IChatAgentData, IChatAgentService } from '../common/chatAgents.js';
import { ChatContextKeys } from '../common/chatContextKeys.js';
import { applyingChatEditsFailedContextKey, decidedChatEditingResourceContextKey, hasAppliedChatEditsContextKey, hasUndecidedChatEditingResourceContextKey, IChatEditingService, IChatEditingSession, inChatEditingSessionContextKey, ModifiedFileEntryState } from '../common/chatEditingService.js';
import { IChatLayoutService } from '../common/chatLayoutService.js';
import { IChatModel, IChatResponseModel } from '../common/chatModel.js';
import { IChatModeService } from '../common/chatModes.js';
import { chatAgentLeader, ChatRequestAgentPart, ChatRequestDynamicVariablePart, ChatRequestSlashPromptPart, ChatRequestToolPart, ChatRequestToolSetPart, chatSubcommandLeader, formatChatQuestion, IParsedChatRequest } from '../common/chatParserTypes.js';
import { ChatRequestParser } from '../common/chatRequestParser.js';
import { IChatLocationData, IChatSendRequestOptions, IChatService } from '../common/chatService.js';
import { IChatSessionsService } from '../common/chatSessionsService.js';
import { IChatSlashCommandService } from '../common/chatSlashCommands.js';
import { ChatRequestVariableSet, IChatRequestVariableEntry, isPromptFileVariableEntry, isPromptTextVariableEntry, PromptFileVariableKind, toPromptFileVariableEntry } from '../common/chatVariableEntries.js';
import { ChatViewModel, IChatRequestViewModel, IChatResponseViewModel, isRequestVM, isResponseVM } from '../common/chatViewModel.js';
import { IChatInputState } from '../common/chatWidgetHistoryService.js';
import { CodeBlockModelCollection } from '../common/codeBlockModelCollection.js';
import { ChatAgentLocation, ChatConfiguration, ChatModeKind } from '../common/constants.js';
import { ILanguageModelToolsService, IToolData, ToolSet } from '../common/languageModelToolsService.js';
import { ComputeAutomaticInstructions } from '../common/promptSyntax/computeAutomaticInstructions.js';
import { PromptsConfig } from '../common/promptSyntax/config/config.js';
import { PromptsType } from '../common/promptSyntax/promptTypes.js';
import { IHandOff, ParsedPromptFile, PromptHeader } from '../common/promptSyntax/service/newPromptsParser.js';
import { IPromptsService } from '../common/promptSyntax/service/promptsService.js';
import { handleModeSwitch } from './actions/chatActions.js';
import { ChatTreeItem, ChatViewId, IChatAcceptInputOptions, IChatAccessibilityService, IChatCodeBlockInfo, IChatFileTreeInfo, IChatListItemRendererOptions, IChatWidget, IChatWidgetService, IChatWidgetViewContext, IChatWidgetViewOptions } from './chat.js';
import { ChatAccessibilityProvider } from './chatAccessibilityProvider.js';
import { ChatAttachmentModel } from './chatAttachmentModel.js';
import { ChatSuggestNextWidget } from './chatContentParts/chatSuggestNextWidget.js';
import { ChatTodoListWidget } from './chatContentParts/chatTodoListWidget.js';
import { ChatInputPart, IChatInputPartOptions, IChatInputStyles } from './chatInputPart.js';
import { ChatListDelegate, ChatListItemRenderer, IChatListItemTemplate, IChatRendererDelegate } from './chatListRenderer.js';
import { ChatEditorOptions } from './chatOptions.js';
import { ChatViewPane } from './chatViewPane.js';
import './media/chat.css';
import './media/chatAgentHover.css';
import './media/chatViewWelcome.css';
import { ChatViewWelcomePart, IChatSuggestedPrompts, IChatViewWelcomeContent } from './viewsWelcome/chatViewWelcomeController.js';

const $ = dom.$;

const defaultChat = {
	provider: product.defaultChatAgent?.provider ?? { default: { id: '', name: '' }, enterprise: { id: '', name: '' }, apple: { id: '', name: '' }, google: { id: '', name: '' } },
	termsStatementUrl: product.defaultChatAgent?.termsStatementUrl ?? '',
	privacyStatementUrl: product.defaultChatAgent?.privacyStatementUrl ?? ''
};

export interface IChatViewState {
	inputValue?: string;
	inputState?: IChatInputState;
}

export interface IChatWidgetStyles extends IChatInputStyles {
	inputEditorBackground: string;
	resultEditorBackground: string;
}

export interface IChatWidgetContrib extends IDisposable {
	readonly id: string;

	/**
	 * A piece of state which is related to the input editor of the chat widget
	 */
	getInputState?(): any;

	/**
	 * Called with the result of getInputState when navigating input history.
	 */
	setInputState?(s: any): void;
}

interface IChatRequestInputOptions {
	input: string;
	attachedContext: ChatRequestVariableSet;
}

export interface IChatWidgetLocationOptions {
	location: ChatAgentLocation;
	resolveData?(): IChatLocationData | undefined;
}

export function isQuickChat(widget: IChatWidget): boolean {
	return 'viewContext' in widget && 'isQuickChat' in widget.viewContext && Boolean(widget.viewContext.isQuickChat);
}

export function isInlineChat(widget: IChatWidget): boolean {
	return 'viewContext' in widget && 'isInlineChat' in widget.viewContext && Boolean(widget.viewContext.isInlineChat);
}

interface IChatHistoryListItem {
	readonly sessionId: string;
	readonly title: string;
	readonly lastMessageDate: number;
	readonly isActive: boolean;
}

class ChatHistoryListDelegate implements IListVirtualDelegate<IChatHistoryListItem> {
	getHeight(element: IChatHistoryListItem): number {
		return 22;
	}

	getTemplateId(element: IChatHistoryListItem): string {
		return 'chatHistoryItem';
	}
}

interface IChatHistoryTemplate {
	container: HTMLElement;
	title: HTMLElement;
	date: HTMLElement;
	disposables: DisposableStore;
}

class ChatHistoryHoverDelegate extends WorkbenchHoverDelegate {
	constructor(
		private readonly getViewContainerLocation: () => ViewContainerLocation,
		@IWorkbenchLayoutService private readonly layoutService: IWorkbenchLayoutService,
		@IConfigurationService configurationService: IConfigurationService,
		@IHoverService hoverService: IHoverService,
	) {
		super('element', {
			instantHover: true
		}, () => this.getHoverOptions(), configurationService, hoverService);
	}

	private getHoverOptions(): Partial<IHoverOptions> {
		const sideBarPosition = this.layoutService.getSideBarPosition();
		const viewContainerLocation = this.getViewContainerLocation();

		let hoverPosition: HoverPosition;
		if (viewContainerLocation === ViewContainerLocation.Sidebar) {
			hoverPosition = sideBarPosition === Position.LEFT ? HoverPosition.RIGHT : HoverPosition.LEFT;
		} else if (viewContainerLocation === ViewContainerLocation.AuxiliaryBar) {
			hoverPosition = sideBarPosition === Position.LEFT ? HoverPosition.LEFT : HoverPosition.RIGHT;
		} else {
			hoverPosition = HoverPosition.RIGHT;
		}

		return { additionalClasses: ['chat-history-item-hover'], position: { hoverPosition, forcePosition: true } };
	}
}

class ChatHistoryListRenderer implements IListRenderer<IChatHistoryListItem, IChatHistoryTemplate> {
	readonly templateId = 'chatHistoryItem';

	constructor(
		private readonly onDidClickItem: (item: IChatHistoryListItem) => void,
		private readonly formatHistoryTimestamp: (timestamp: number, todayMidnightMs: number) => string,
		private readonly todayMidnightMs: number
	) { }

	renderTemplate(container: HTMLElement): IChatHistoryTemplate {
		const disposables = new DisposableStore();

		container.classList.add('chat-welcome-history-item');
		const title = dom.append(container, $('.chat-welcome-history-title'));
		const date = dom.append(container, $('.chat-welcome-history-date'));

		container.tabIndex = 0;
		container.setAttribute('role', 'button');

		return { container, title, date, disposables };
	}

	renderElement(element: IChatHistoryListItem, index: number, templateData: IChatHistoryTemplate): void {
		const { container, title, date, disposables } = templateData;

		disposables.clear();

		title.textContent = element.title;
		date.textContent = this.formatHistoryTimestamp(element.lastMessageDate, this.todayMidnightMs);
		container.setAttribute('aria-label', element.title);

		disposables.add(dom.addDisposableListener(container, dom.EventType.CLICK, () => {
			this.onDidClickItem(element);
		}));

		disposables.add(dom.addStandardDisposableListener(container, dom.EventType.KEY_DOWN, e => {
			if (e.equals(KeyCode.Enter) || e.equals(KeyCode.Space)) {
				e.preventDefault();
				e.stopPropagation();
				this.onDidClickItem(element);
			}
		}));
	}

	disposeTemplate(templateData: IChatHistoryTemplate): void {
		templateData.disposables.dispose();
	}
}

const supportsAllAttachments: Required<IChatAgentAttachmentCapabilities> = {
	supportsFileAttachments: true,
	supportsToolAttachments: true,
	supportsMCPAttachments: true,
	supportsImageAttachments: true,
	supportsSearchResultAttachments: true,
	supportsInstructionAttachments: true,
	supportsSourceControlAttachments: true,
	supportsProblemAttachments: true,
	supportsSymbolAttachments: true,
};

export class ChatWidget extends Disposable implements IChatWidget {
	public static readonly CONTRIBS: { new(...args: [IChatWidget, ...any]): IChatWidgetContrib }[] = [];

	private readonly _onDidSubmitAgent = this._register(new Emitter<{ agent: IChatAgentData; slashCommand?: IChatAgentCommand }>());
	public readonly onDidSubmitAgent = this._onDidSubmitAgent.event;

	private _onDidChangeAgent = this._register(new Emitter<{ agent: IChatAgentData; slashCommand?: IChatAgentCommand }>());
	readonly onDidChangeAgent = this._onDidChangeAgent.event;

	private _onDidFocus = this._register(new Emitter<void>());
	readonly onDidFocus = this._onDidFocus.event;

	private _onDidChangeViewModel = this._register(new Emitter<void>());
	readonly onDidChangeViewModel = this._onDidChangeViewModel.event;

	private _onDidScroll = this._register(new Emitter<void>());
	readonly onDidScroll = this._onDidScroll.event;

	private _onDidClear = this._register(new Emitter<void>());
	readonly onDidClear = this._onDidClear.event;

	private _onDidAcceptInput = this._register(new Emitter<void>());
	readonly onDidAcceptInput = this._onDidAcceptInput.event;

	private _onDidHide = this._register(new Emitter<void>());
	readonly onDidHide = this._onDidHide.event;

	private _onDidShow = this._register(new Emitter<void>());
	readonly onDidShow = this._onDidShow.event;

	private _onDidChangeParsedInput = this._register(new Emitter<void>());
	readonly onDidChangeParsedInput = this._onDidChangeParsedInput.event;

	private readonly _onWillMaybeChangeHeight = new Emitter<void>();
	readonly onWillMaybeChangeHeight: Event<void> = this._onWillMaybeChangeHeight.event;

	private _onDidChangeHeight = this._register(new Emitter<number>());
	readonly onDidChangeHeight = this._onDidChangeHeight.event;

	private readonly _onDidChangeContentHeight = new Emitter<void>();
	readonly onDidChangeContentHeight: Event<void> = this._onDidChangeContentHeight.event;

	private contribs: ReadonlyArray<IChatWidgetContrib> = [];

	private tree!: WorkbenchObjectTree<ChatTreeItem, FuzzyScore>;
	private renderer!: ChatListItemRenderer;
	private readonly _codeBlockModelCollection: CodeBlockModelCollection;
	private lastItem: ChatTreeItem | undefined;

	private readonly inputPartDisposable: MutableDisposable<ChatInputPart> = this._register(new MutableDisposable());
	private readonly inlineInputPartDisposable: MutableDisposable<ChatInputPart> = this._register(new MutableDisposable());
	private readonly timeoutDisposable: MutableDisposable<IDisposable> = this._register(new MutableDisposable());
	private inputContainer!: HTMLElement;
	private focusedInputDOM!: HTMLElement;
	private editorOptions!: ChatEditorOptions;

	private recentlyRestoredCheckpoint: boolean = false;

	private settingChangeCounter = 0;

	private listContainer!: HTMLElement;
	private container!: HTMLElement;
	private historyListContainer!: HTMLElement;
	get domNode() {
		return this.container;
	}

	private welcomeMessageContainer!: HTMLElement;
	private readonly welcomePart: MutableDisposable<ChatViewWelcomePart> = this._register(new MutableDisposable());
	private readonly welcomeContextMenuDisposable: MutableDisposable<IDisposable> = this._register(new MutableDisposable());

	private readonly historyViewStore = this._register(new DisposableStore());
	private readonly chatTodoListWidget: ChatTodoListWidget;
	private readonly chatSuggestNextWidget: ChatSuggestNextWidget;
	private historyList: WorkbenchList<IChatHistoryListItem> | undefined;

	private bodyDimension: dom.Dimension | undefined;
	private visibleChangeCount = 0;
	private requestInProgress: IContextKey<boolean>;
	private agentInInput: IContextKey<boolean>;
	private inEmptyStateWithHistoryEnabledKey: IContextKey<boolean>;
	private currentRequest: Promise<void> | undefined;

	private _visible = false;
	public get visible() {
		return this._visible;
	}

	private previousTreeScrollHeight: number = 0;

	/**
	 * Whether the list is scroll-locked to the bottom. Initialize to true so that we can scroll to the bottom on first render.
	 * The initial render leads to a lot of `onDidChangeTreeContentHeight` as the renderer works out the real heights of rows.
	*/
	private scrollLock = true;

	private _isReady = false;

	private _instructionFilesCheckPromise: Promise<boolean> | undefined;
	private _instructionFilesExist: boolean | undefined;
	private _onDidBecomeReady = this._register(new Emitter<void>());

	private readonly viewModelDisposables = this._register(new DisposableStore());
	private _viewModel: ChatViewModel | undefined;

	// Welcome view rendering scheduler to prevent reentrant calls
	private _welcomeRenderScheduler: RunOnceScheduler;
	// Suggest next widget rendering scheduler to prevent excessive renders during mode changes
	private _chatSuggestNextScheduler: RunOnceScheduler;

	// Coding agent locking state
	private _lockedAgent?: {
		id: string;
		name: string;
		prefix: string;
		displayName: string;
	};
	private readonly _lockedToCodingAgentContextKey: IContextKey<boolean>;
	private readonly _agentSupportsAttachmentsContextKey: IContextKey<boolean>;
	private _attachmentCapabilities: IChatAgentAttachmentCapabilities = supportsAllAttachments;
	private lastWelcomeViewChatMode: ChatModeKind | undefined;

	// Cache for prompt file descriptions to avoid async calls during rendering
	private readonly promptDescriptionsCache = new Map<string, string>();
	private readonly promptUriCache = new Map<string, URI>();
	private _isLoadingPromptDescriptions = false;

	// UI state for temporarily hiding chat history
	private _historyVisible = true;
	private _mostRecentlyFocusedItemIndex: number = -1;

	private set viewModel(viewModel: ChatViewModel | undefined) {
		if (this._viewModel === viewModel) {
			return;
		}

		this.viewModelDisposables.clear();

		this._viewModel = viewModel;
		if (viewModel) {
			this.viewModelDisposables.add(viewModel);
			this.logService.debug('ChatWidget#setViewModel: have viewModel');

			if (viewModel.model.editingSessionObs) {
				this.logService.debug('ChatWidget#setViewModel: waiting for editing session');
				viewModel.model.editingSessionObs?.promise.then(() => {
					this._isReady = true;
					this._onDidBecomeReady.fire();
				});
			} else {
				this._isReady = true;
				this._onDidBecomeReady.fire();
			}
		} else {
			this.logService.debug('ChatWidget#setViewModel: no viewModel');
		}

		this._onDidChangeViewModel.fire();
	}

	get viewModel() {
		return this._viewModel;
	}

	private readonly _editingSession = observableValue<IChatEditingSession | undefined>(this, undefined);

	private parsedChatRequest: IParsedChatRequest | undefined;
	get parsedInput() {
		if (this.parsedChatRequest === undefined) {
			if (!this.viewModel) {
				return { text: '', parts: [] };
			}

			this.parsedChatRequest = this.instantiationService.createInstance(ChatRequestParser)
				.parseChatRequest(this.viewModel!.sessionId, this.getInput(), this.location, {
					selectedAgent: this._lastSelectedAgent,
					mode: this.input.currentModeKind,
					forcedAgent: this._lockedAgent?.id ? this.chatAgentService.getAgent(this._lockedAgent.id) : undefined
				});
			this._onDidChangeParsedInput.fire();
		}

		return this.parsedChatRequest;
	}

	get scopedContextKeyService(): IContextKeyService {
		return this.contextKeyService;
	}

	private readonly _location: IChatWidgetLocationOptions;
	get location() {
		return this._location.location;
	}

	readonly viewContext: IChatWidgetViewContext;

	private shouldShowChatSetup(): boolean {
		// Check if chat is not installed OR user can sign up for free
		// Equivalent to: ChatContextKeys.Setup.installed.negate() OR ChatContextKeys.Entitlement.canSignUp
		return !this.chatEntitlementService.sentiment.installed || this.chatEntitlementService.entitlement === ChatEntitlement.Available;
	}

	get supportsChangingModes(): boolean {
		return !!this.viewOptions.supportsChangingModes;
	}

	get chatDisclaimer(): string {
		return localize('chatDisclaimer', "AI responses may be inaccurate.");
	}

	get locationData() {
		return this._location.resolveData?.();
	}

	constructor(
		location: ChatAgentLocation | IChatWidgetLocationOptions,
		_viewContext: IChatWidgetViewContext | undefined,
		private readonly viewOptions: IChatWidgetViewOptions,
		private readonly styles: IChatWidgetStyles,
		@ICodeEditorService private readonly codeEditorService: ICodeEditorService,
		@IEditorService private readonly editorService: IEditorService,
		@IConfigurationService private readonly configurationService: IConfigurationService,
		@IContextKeyService private readonly contextKeyService: IContextKeyService,
		@IInstantiationService private readonly instantiationService: IInstantiationService,
		@IChatService private readonly chatService: IChatService,
		@IChatAgentService private readonly chatAgentService: IChatAgentService,
		@IChatWidgetService private readonly chatWidgetService: IChatWidgetService,
		@IContextMenuService private readonly contextMenuService: IContextMenuService,
		@IChatAccessibilityService private readonly chatAccessibilityService: IChatAccessibilityService,
		@ILogService private readonly logService: ILogService,
		@IThemeService private readonly themeService: IThemeService,
		@IChatSlashCommandService private readonly chatSlashCommandService: IChatSlashCommandService,
		@IChatEditingService chatEditingService: IChatEditingService,
		@ITelemetryService private readonly telemetryService: ITelemetryService,
		@IPromptsService private readonly promptsService: IPromptsService,
		@ILanguageModelToolsService private readonly toolsService: ILanguageModelToolsService,
		@IWorkspaceContextService private readonly contextService: IWorkspaceContextService,
		@IChatModeService private readonly chatModeService: IChatModeService,
		@IChatLayoutService private readonly chatLayoutService: IChatLayoutService,
		@IChatEntitlementService private readonly chatEntitlementService: IChatEntitlementService,
		@ICommandService private readonly commandService: ICommandService,
		@IHoverService private readonly hoverService: IHoverService,
		@IChatSessionsService private readonly chatSessionsService: IChatSessionsService,
	) {
		super();
		this._lockedToCodingAgentContextKey = ChatContextKeys.lockedToCodingAgent.bindTo(this.contextKeyService);
		this._agentSupportsAttachmentsContextKey = ChatContextKeys.agentSupportsAttachments.bindTo(this.contextKeyService);

		this.viewContext = _viewContext ?? {};

		const viewModelObs = observableFromEvent(this, this.onDidChangeViewModel, () => this.viewModel);

		if (typeof location === 'object') {
			this._location = location;
		} else {
			this._location = { location };
		}

		ChatContextKeys.inChatSession.bindTo(contextKeyService).set(true);
		ChatContextKeys.location.bindTo(contextKeyService).set(this._location.location);
		ChatContextKeys.inQuickChat.bindTo(contextKeyService).set(isQuickChat(this));
		this.agentInInput = ChatContextKeys.inputHasAgent.bindTo(contextKeyService);
		this.requestInProgress = ChatContextKeys.requestInProgress.bindTo(contextKeyService);

		// Context key for when empty state history is enabled and in empty state
		this.inEmptyStateWithHistoryEnabledKey = ChatContextKeys.inEmptyStateWithHistoryEnabled.bindTo(contextKeyService);
		this._welcomeRenderScheduler = this._register(new RunOnceScheduler(() => this.renderWelcomeViewContentIfNeeded(), 10));
		this._register(this.configurationService.onDidChangeConfiguration(e => {
			if (e.affectsConfiguration(ChatConfiguration.EmptyStateHistoryEnabled)) {
				this.updateEmptyStateWithHistoryContext();
				this._welcomeRenderScheduler.schedule();
			}
		}));
		this._chatSuggestNextScheduler = this._register(
			new RunOnceScheduler(() => this.renderChatSuggestNextWidget(), 20),
		);
		this.updateEmptyStateWithHistoryContext();

		// Update welcome view content when `anonymous` condition changes
		this._register(this.chatEntitlementService.onDidChangeAnonymous(() => this._welcomeRenderScheduler.schedule()));

		this._register(bindContextKey(decidedChatEditingResourceContextKey, contextKeyService, (reader) => {
			const currentSession = this._editingSession.read(reader);
			if (!currentSession) {
				return;
			}
			const entries = currentSession.entries.read(reader);
			const decidedEntries = entries.filter(entry => entry.state.read(reader) !== ModifiedFileEntryState.Modified);
			return decidedEntries.map(entry => entry.entryId);
		}));
		this._register(bindContextKey(hasUndecidedChatEditingResourceContextKey, contextKeyService, (reader) => {
			const currentSession = this._editingSession.read(reader);
			const entries = currentSession?.entries.read(reader) ?? []; // using currentSession here
			const decidedEntries = entries.filter(entry => entry.state.read(reader) === ModifiedFileEntryState.Modified);
			return decidedEntries.length > 0;
		}));
		this._register(bindContextKey(hasAppliedChatEditsContextKey, contextKeyService, (reader) => {
			const currentSession = this._editingSession.read(reader);
			if (!currentSession) {
				return false;
			}
			const entries = currentSession.entries.read(reader);
			return entries.length > 0;
		}));
		this._register(bindContextKey(inChatEditingSessionContextKey, contextKeyService, (reader) => {
			return this._editingSession.read(reader) !== null;
		}));
		this._register(bindContextKey(ChatContextKeys.chatEditingCanUndo, contextKeyService, (r) => {
			return this._editingSession.read(r)?.canUndo.read(r) || false;
		}));
		this._register(bindContextKey(ChatContextKeys.chatEditingCanRedo, contextKeyService, (r) => {
			return this._editingSession.read(r)?.canRedo.read(r) || false;
		}));
		this._register(bindContextKey(applyingChatEditsFailedContextKey, contextKeyService, (r) => {
			const chatModel = viewModelObs.read(r)?.model;
			const editingSession = this._editingSession.read(r);
			if (!editingSession || !chatModel) {
				return false;
			}
			const lastResponse = observableFromEvent(this, chatModel.onDidChange, () => chatModel.getRequests().at(-1)?.response).read(r);
			return lastResponse?.result?.errorDetails && !lastResponse?.result?.errorDetails.responseIsIncomplete;
		}));

		this._codeBlockModelCollection = this._register(instantiationService.createInstance(CodeBlockModelCollection, undefined));
		this.chatTodoListWidget = this._register(this.instantiationService.createInstance(ChatTodoListWidget));
		this.chatSuggestNextWidget = this._register(this.instantiationService.createInstance(ChatSuggestNextWidget));

		this._register(this.configurationService.onDidChangeConfiguration((e) => {
			if (e.affectsConfiguration('chat.renderRelatedFiles')) {
				this.renderChatEditingSessionState();
			}

			if (e.affectsConfiguration(ChatConfiguration.EditRequests) || e.affectsConfiguration(ChatConfiguration.CheckpointsEnabled)) {
				this.settingChangeCounter++;
				this.onDidChangeItems();
			}
		}));

		this._register(autorun(r => {

			const viewModel = viewModelObs.read(r);
			const sessions = chatEditingService.editingSessionsObs.read(r);

			const session = sessions.find(candidate => candidate.chatSessionId === viewModel?.sessionId);
			this._editingSession.set(undefined, undefined);
			this.renderChatEditingSessionState(); // this is necessary to make sure we dispose previous buttons, etc.

			if (!session) {
				// none or for a different chat widget
				return;
			}

			const entries = session.entries.read(r);
			for (const entry of entries) {
				entry.state.read(r); // SIGNAL
			}

			this._editingSession.set(session, undefined);

			r.store.add(session.onDidDispose(() => {
				this._editingSession.set(undefined, undefined);
				this.renderChatEditingSessionState();
			}));
			r.store.add(this.onDidChangeParsedInput(() => {
				this.renderChatEditingSessionState();
			}));
			r.store.add(this.inputEditor.onDidChangeModelContent(() => {
				if (this.getInput() === '') {
					this.refreshParsedInput();
					this.renderChatEditingSessionState();
				}
			}));
			this.renderChatEditingSessionState();
		}));

		this._register(codeEditorService.registerCodeEditorOpenHandler(async (input: ITextResourceEditorInput, _source: ICodeEditor | null, _sideBySide?: boolean): Promise<ICodeEditor | null> => {
			const resource = input.resource;
			if (resource.scheme !== Schemas.vscodeChatCodeBlock) {
				return null;
			}

			const responseId = resource.path.split('/').at(1);
			if (!responseId) {
				return null;
			}

			const item = this.viewModel?.getItems().find(item => item.id === responseId);
			if (!item) {
				return null;
			}

			// TODO: needs to reveal the chat view

			this.reveal(item);

			await timeout(0); // wait for list to actually render

			for (const codeBlockPart of this.renderer.editorsInUse()) {
				if (extUri.isEqual(codeBlockPart.uri, resource, true)) {
					const editor = codeBlockPart.editor;

					let relativeTop = 0;
					const editorDomNode = editor.getDomNode();
					if (editorDomNode) {
						const row = dom.findParentWithClass(editorDomNode, 'monaco-list-row');
						if (row) {
							relativeTop = dom.getTopLeftOffset(editorDomNode).top - dom.getTopLeftOffset(row).top;
						}
					}

					if (input.options?.selection) {
						const editorSelectionTopOffset = editor.getTopForPosition(input.options.selection.startLineNumber, input.options.selection.startColumn);
						relativeTop += editorSelectionTopOffset;

						editor.focus();
						editor.setSelection({
							startLineNumber: input.options.selection.startLineNumber,
							startColumn: input.options.selection.startColumn,
							endLineNumber: input.options.selection.endLineNumber ?? input.options.selection.startLineNumber,
							endColumn: input.options.selection.endColumn ?? input.options.selection.startColumn
						});
					}

					this.reveal(item, relativeTop);

					return editor;
				}
			}
			return null;
		}));

		this._register(this.onDidChangeParsedInput(() => this.updateChatInputContext()));

		// Listen to entitlement and sentiment changes instead of context keys
		this._register(this.chatEntitlementService.onDidChangeEntitlement(() => {
			if (!this.shouldShowChatSetup()) {
				this.resetWelcomeViewInput();
			}
		}));
		this._register(this.chatEntitlementService.onDidChangeSentiment(() => {
			if (!this.shouldShowChatSetup()) {
				this.resetWelcomeViewInput();
			}
		}));
	}

	private resetWelcomeViewInput(): void {
		// reset the input in welcome view if it was rendered in experimental mode
		if (this.container.classList.contains('new-welcome-view')) {
			this.container.classList.remove('new-welcome-view');
			const renderFollowups = this.viewOptions.renderFollowups ?? false;
			const renderStyle = this.viewOptions.renderStyle;
			this.createInput(this.container, { renderFollowups, renderStyle });
			this.input.setChatMode(this.lastWelcomeViewChatMode ?? ChatModeKind.Agent);
		}
	}

	private _lastSelectedAgent: IChatAgentData | undefined;
	set lastSelectedAgent(agent: IChatAgentData | undefined) {
		this.parsedChatRequest = undefined;
		this._lastSelectedAgent = agent;
		this._updateAgentCapabilitiesContextKeys(agent);
		this._onDidChangeParsedInput.fire();
	}

	get lastSelectedAgent(): IChatAgentData | undefined {
		return this._lastSelectedAgent;
	}

	private _updateAgentCapabilitiesContextKeys(agent: IChatAgentData | undefined): void {
		// Check if the agent has capabilities defined directly
		const capabilities = agent?.capabilities ?? (this._lockedAgent ? this.chatSessionsService.getCapabilitiesForSessionType(this._lockedAgent.id) : undefined);
		this._attachmentCapabilities = capabilities ?? supportsAllAttachments;

		const supportsAttachments = Object.keys(filter(this._attachmentCapabilities, (key, value) => value === true)).length > 0;
		this._agentSupportsAttachmentsContextKey.set(supportsAttachments);
	}

	get supportsFileReferences(): boolean {
		return !!this.viewOptions.supportsFileReferences;
	}

	get attachmentCapabilities(): IChatAgentAttachmentCapabilities {
		return this._attachmentCapabilities;
	}

	get input(): ChatInputPart {
		return this.viewModel?.editing && this.configurationService.getValue<string>('chat.editRequests') !== 'input' ? this.inlineInputPart : this.inputPart;
	}

	private get inputPart(): ChatInputPart {
		return this.inputPartDisposable.value!;
	}

	private get inlineInputPart(): ChatInputPart {
		return this.inlineInputPartDisposable.value!;
	}

	get inputEditor(): ICodeEditor {
		return this.input.inputEditor;
	}

	get inputUri(): URI {
		return this.input.inputUri;
	}

	get contentHeight(): number {
		return this.input.contentHeight + this.tree.contentHeight + this.chatTodoListWidget.height + this.chatSuggestNextWidget.height;
	}

	get attachmentModel(): ChatAttachmentModel {
		return this.input.attachmentModel;
	}

	async waitForReady(): Promise<void> {
		if (this._isReady) {
			this.logService.debug('ChatWidget#waitForReady: already ready');
			return;
		}

		this.logService.debug('ChatWidget#waitForReady: waiting for ready');
		await Event.toPromise(this._onDidBecomeReady.event);

		if (this.viewModel) {
			this.logService.debug('ChatWidget#waitForReady: ready');
		} else {
			this.logService.debug('ChatWidget#waitForReady: no viewModel');
		}
	}

	render(parent: HTMLElement): void {
		const viewId = 'viewId' in this.viewContext ? this.viewContext.viewId : undefined;
		this.editorOptions = this._register(this.instantiationService.createInstance(ChatEditorOptions, viewId, this.styles.listForeground, this.styles.inputEditorBackground, this.styles.resultEditorBackground));
		const renderInputOnTop = this.viewOptions.renderInputOnTop ?? false;
		const renderFollowups = this.viewOptions.renderFollowups ?? !renderInputOnTop;
		const renderStyle = this.viewOptions.renderStyle;

		this.container = dom.append(parent, $('.interactive-session'));
		this.welcomeMessageContainer = dom.append(this.container, $('.chat-welcome-view-container', { style: 'display: none' }));
		this._register(dom.addStandardDisposableListener(this.welcomeMessageContainer, dom.EventType.CLICK, () => this.focusInput()));

		dom.append(this.container, this.chatTodoListWidget.domNode);
		this._register(this.chatTodoListWidget.onDidChangeHeight(() => {
			if (this.bodyDimension) {
				this.layout(this.bodyDimension.height, this.bodyDimension.width);
			}
		}));
		this._register(this.chatSuggestNextWidget.onDidChangeHeight(() => {
			if (this.bodyDimension) {
				this.layout(this.bodyDimension.height, this.bodyDimension.width);
			}
		}));
		this._register(this.chatSuggestNextWidget.onDidSelectPrompt(({ handoff }) => {
			this.handleNextPromptSelection(handoff);
		}));

		if (renderInputOnTop) {
			this.createInput(this.container, { renderFollowups, renderStyle });
			this.listContainer = dom.append(this.container, $(`.interactive-list`));
		} else {
			this.listContainer = dom.append(this.container, $(`.interactive-list`));
			dom.append(this.container, this.chatSuggestNextWidget.domNode);
			this.createInput(this.container, { renderFollowups, renderStyle });
		}

		this._welcomeRenderScheduler.schedule();
		this.createList(this.listContainer, { editable: !isInlineChat(this) && !isQuickChat(this), ...this.viewOptions.rendererOptions, renderStyle });

		const scrollDownButton = this._register(new Button(this.listContainer, {
			supportIcons: true,
			buttonBackground: asCssVariable(buttonSecondaryBackground),
			buttonForeground: asCssVariable(buttonSecondaryForeground),
			buttonHoverBackground: asCssVariable(buttonSecondaryHoverBackground),
		}));
		scrollDownButton.element.classList.add('chat-scroll-down');
		scrollDownButton.label = `$(${Codicon.chevronDown.id})`;
		scrollDownButton.setTitle(localize('scrollDownButtonLabel', "Scroll down"));
		this._register(scrollDownButton.onDidClick(() => {
			this.scrollLock = true;
			this.scrollToEnd();
		}));

		// Update the font family and size
		this._register(autorun(reader => {
			const fontFamily = this.chatLayoutService.fontFamily.read(reader);
			const fontSize = this.chatLayoutService.fontSize.read(reader);

			this.container.style.setProperty('--vscode-chat-font-family', fontFamily);
			this.container.style.fontSize = `${fontSize}px`;

			this.tree.rerender();
		}));

		this._register(this.editorOptions.onDidChange(() => this.onDidStyleChange()));
		this.onDidStyleChange();

		// Do initial render
		if (this.viewModel) {
			this.onDidChangeItems();
			this.scrollToEnd();
		}

		this.contribs = ChatWidget.CONTRIBS.map(contrib => {
			try {
				return this._register(this.instantiationService.createInstance(contrib, this));
			} catch (err) {
				this.logService.error('Failed to instantiate chat widget contrib', toErrorMessage(err));
				return undefined;
			}
		}).filter(isDefined);

		this._register((this.chatWidgetService as ChatWidgetService).register(this));

		const parsedInput = observableFromEvent(this.onDidChangeParsedInput, () => this.parsedInput);
		this._register(autorun(r => {
			const input = parsedInput.read(r);

			const newPromptAttachments = new Map<string, IChatRequestVariableEntry>();
			const oldPromptAttachments = new Set<string>();

			// get all attachments, know those that are prompt-referenced
			for (const attachment of this.attachmentModel.attachments) {
				if (attachment.range) {
					oldPromptAttachments.add(attachment.id);
				}
			}

			// update/insert prompt-referenced attachments
			for (const part of input.parts) {
				if (part instanceof ChatRequestToolPart || part instanceof ChatRequestToolSetPart || part instanceof ChatRequestDynamicVariablePart) {
					const entry = part.toVariableEntry();
					newPromptAttachments.set(entry.id, entry);
					oldPromptAttachments.delete(entry.id);
				}
			}

			this.attachmentModel.updateContext(oldPromptAttachments, newPromptAttachments.values());
		}));

		if (!this.focusedInputDOM) {
			this.focusedInputDOM = this.container.appendChild(dom.$('.focused-input-dom'));
		}
	}

	private scrollToEnd() {
		if (this.lastItem) {
			const offset = Math.max(this.lastItem.currentRenderedHeight ?? 0, 1e6);
			this.tree.reveal(this.lastItem, offset);
		}
	}

	getContrib<T extends IChatWidgetContrib>(id: string): T | undefined {
		return this.contribs.find(c => c.id === id) as T;
	}

	focusInput(): void {
		this.input.focus();

		// Sometimes focusing the input part is not possible,
		// but we'd like to be the last focused chat widget,
		// so we emit an optimistic onDidFocus event nonetheless.
		this._onDidFocus.fire();
	}

	hasInputFocus(): boolean {
		return this.input.hasFocus();
	}

	refreshParsedInput() {
		if (!this.viewModel) {
			return;
		}
		this.parsedChatRequest = this.instantiationService.createInstance(ChatRequestParser).parseChatRequest(this.viewModel.sessionId, this.getInput(), this.location, { selectedAgent: this._lastSelectedAgent, mode: this.input.currentModeKind });
		this._onDidChangeParsedInput.fire();
	}

	getSibling(item: ChatTreeItem, type: 'next' | 'previous'): ChatTreeItem | undefined {
		if (!isResponseVM(item)) {
			return;
		}
		const items = this.viewModel?.getItems();
		if (!items) {
			return;
		}
		const responseItems = items.filter(i => isResponseVM(i));
		const targetIndex = responseItems.indexOf(item);
		if (targetIndex === undefined) {
			return;
		}
		const indexToFocus = type === 'next' ? targetIndex + 1 : targetIndex - 1;
		if (indexToFocus < 0 || indexToFocus > responseItems.length - 1) {
			return;
		}
		return responseItems[indexToFocus];
	}

	clear(): void {
		this.logService.debug('ChatWidget#clear');
		this._isReady = false;
		if (this._dynamicMessageLayoutData) {
			this._dynamicMessageLayoutData.enabled = true;
		}

		if (this.viewModel) {
			this.viewModel.resetInputPlaceholder();
		}
		if (this._lockedAgent) {
			this.lockToCodingAgent(this._lockedAgent.name, this._lockedAgent.displayName, this._lockedAgent.id);
		} else {
			this.unlockFromCodingAgent();
		}

		this.clearTodoListWidget(this.viewModel?.sessionId);
		// Cancel any pending widget render and hide the widget BEFORE firing onDidClear
		// This prevents the widget from being re-shown by any handlers triggered by the clear event
		this._chatSuggestNextScheduler.cancel();
		this.chatSuggestNextWidget.hide();
		this._onDidClear.fire();
	}

	public toggleHistoryVisibility(): void {
		this._historyVisible = !this._historyVisible;
		// Find and hide/show the existing history section via CSS class toggles
		const historyRoot = this.welcomeMessageContainer.querySelector<HTMLElement>('.chat-welcome-history-root');
		if (historyRoot) {
			historyRoot.classList.toggle('chat-welcome-history-hidden', !this._historyVisible);
		}
		const shouldShowHistory = this._historyVisible && !!historyRoot;
		this.welcomeMessageContainer.classList.toggle('has-chat-history', shouldShowHistory);
	}

	private onDidChangeItems(skipDynamicLayout?: boolean) {
		// Update context key when items change
		this.updateEmptyStateWithHistoryContext();

		if (this._visible || !this.viewModel) {
			const treeItems = (this.viewModel?.getItems() ?? [])
				.map((item): ITreeElement<ChatTreeItem> => {
					return {
						element: item,
						collapsed: false,
						collapsible: false
					};
				});


			// reset the input in welcome view if it was rendered in experimental mode
			if (this.viewModel?.getItems().length) {
				this.resetWelcomeViewInput();
				// TODO@bhavyaus
				// this.focusInput();
			}

			if (treeItems.length > 0) {
				this.updateChatViewVisibility();
				this.renderChatTodoListWidget();
			} else {
				this._welcomeRenderScheduler.schedule();
			}

			this._onWillMaybeChangeHeight.fire();

			this.lastItem = treeItems.at(-1)?.element;
			ChatContextKeys.lastItemId.bindTo(this.contextKeyService).set(this.lastItem ? [this.lastItem.id] : []);
			this.tree.setChildren(null, treeItems, {
				diffIdentityProvider: {
					getId: (element) => {
						return element.dataId +
							// Ensure re-rendering an element once slash commands are loaded, so the colorization can be applied.
							`${(isRequestVM(element)) /* && !!this.lastSlashCommands ? '_scLoaded' : '' */}` +
							// If a response is in the process of progressive rendering, we need to ensure that it will
							// be re-rendered so progressive rendering is restarted, even if the model wasn't updated.
							`${isResponseVM(element) && element.renderData ? `_${this.visibleChangeCount}` : ''}` +
							// Re-render once content references are loaded
							(isResponseVM(element) ? `_${element.contentReferences.length}` : '') +
							// Re-render if element becomes hidden due to undo/redo
							`_${element.shouldBeRemovedOnSend ? `${element.shouldBeRemovedOnSend.afterUndoStop || '1'}` : '0'}` +
							// Re-render if element becomes enabled/disabled due to checkpointing
							`_${element.shouldBeBlocked ? '1' : '0'}` +
							// Re-render if we have an element currently being edited
							`_${this.viewModel?.editing ? '1' : '0'}` +
							// Re-render if we have an element currently being checkpointed
							`_${this.viewModel?.model.checkpoint ? '1' : '0'}` +
							// Re-render all if invoked by setting change
							`_setting${this.settingChangeCounter || '0'}` +
							// Rerender request if we got new content references in the response
							// since this may change how we render the corresponding attachments in the request
							(isRequestVM(element) && element.contentReferences ? `_${element.contentReferences?.length}` : '');
					},
				}
			});

			if (!skipDynamicLayout && this._dynamicMessageLayoutData) {
				this.layoutDynamicChatTreeItemMode();
			}

			this.renderFollowups();
		}
	}

	/**
	 * Updates the DOM visibility of welcome view and chat list immediately
	 * @internal
	 */
	private updateChatViewVisibility(): void {
		if (!this.viewModel) {
			return;
		}

		const numItems = this.viewModel.getItems().length;
		dom.setVisibility(numItems === 0, this.welcomeMessageContainer);
		dom.setVisibility(numItems !== 0, this.listContainer);
	}

	/**
	 * Renders the welcome view content when needed.
	 *
	 * Note: Do not call this method directly. Instead, use `this._welcomeRenderScheduler.schedule()`
	 * to ensure proper debouncing and avoid potential cyclic calls
	 * @internal
	 */
	private renderWelcomeViewContentIfNeeded() {
		if (this.viewOptions.renderStyle === 'compact' || this.viewOptions.renderStyle === 'minimal') {
			return;
		}

		const numItems = this.viewModel?.getItems().length ?? 0;
		if (!numItems) {
			const expEmptyState = this.configurationService.getValue<boolean>('chat.emptyChatState.enabled');

			let welcomeContent: IChatViewWelcomeContent;
			const defaultAgent = this.chatAgentService.getDefaultAgent(this.location, this.input.currentModeKind);
			let additionalMessage = defaultAgent?.metadata.additionalWelcomeMessage;
			if (!additionalMessage) {
				additionalMessage = this._getGenerateInstructionsMessage();
			}
			if (this.shouldShowChatSetup()) {
				welcomeContent = this.getNewWelcomeViewContent();
				this.container.classList.add('new-welcome-view');
			} else if (expEmptyState) {
				welcomeContent = this.getWelcomeViewContent(additionalMessage, expEmptyState);
			} else {
				const defaultTips = this.input.currentModeKind === ChatModeKind.Ask
					? new MarkdownString(localize('chatWidget.tips', "{0} or type {1} to attach context\n\n{2} to chat with extensions\n\nType {3} to use commands", '$(attach)', '#', '$(mention)', '/'), { supportThemeIcons: true })
					: new MarkdownString(localize('chatWidget.tips.withoutParticipants', "{0} or type {1} to attach context", '$(attach)', '#'), { supportThemeIcons: true });
				const contributedTips = this._lockedAgent?.id ? this.chatSessionsService.getWelcomeTipsForSessionType(this._lockedAgent.id) : undefined;
				const tips = contributedTips
					? new MarkdownString(contributedTips, { supportThemeIcons: true })
					: (!this._lockedAgent ? defaultTips : undefined);
				welcomeContent = this.getWelcomeViewContent(additionalMessage);
				welcomeContent.tips = tips;
			}
			if (!this.welcomePart.value || this.welcomePart.value.needsRerender(welcomeContent)) {
				this.historyViewStore.clear();
				dom.clearNode(this.welcomeMessageContainer);

				// Reset history list reference when clearing welcome view
				this.historyList = undefined;

				// Optional: recent chat history above welcome content when enabled
				const showHistory = this.configurationService.getValue<boolean>(ChatConfiguration.EmptyStateHistoryEnabled);
				if (showHistory && !this._lockedAgent && this._historyVisible) {
					this.renderWelcomeHistorySection();
				}
				this.welcomePart.value = this.instantiationService.createInstance(
					ChatViewWelcomePart,
					welcomeContent,
					{
						location: this.location,
						isWidgetAgentWelcomeViewContent: this.input?.currentModeKind === ChatModeKind.Agent
					}
				);
				dom.append(this.welcomeMessageContainer, this.welcomePart.value.element);

				// Add right-click context menu to the entire welcome container
				this.welcomeContextMenuDisposable.value = dom.addDisposableListener(this.welcomeMessageContainer, dom.EventType.CONTEXT_MENU, (e) => {
					e.preventDefault();
					e.stopPropagation();
					this.contextMenuService.showContextMenu({
						menuId: MenuId.ChatWelcomeHistoryContext,
						menuActionOptions: { shouldForwardArgs: true },
						contextKeyService: this.contextKeyService.createOverlay([
							['chatHistoryVisible', this._historyVisible]
						]),
						getAnchor: () => ({ x: e.clientX, y: e.clientY }),
						getActionsContext: () => ({})
					});
				});
			}
		}

		this.updateChatViewVisibility();

		if (numItems === 0) {
			this.refreshHistoryList();
		}
	}

	private updateEmptyStateWithHistoryContext(): void {
		const historyEnabled = this.configurationService.getValue<boolean>(ChatConfiguration.EmptyStateHistoryEnabled);
		const numItems = this.viewModel?.getItems().length ?? 0;
		const shouldHideButtons = historyEnabled && numItems === 0;
		this.inEmptyStateWithHistoryEnabledKey.set(shouldHideButtons);
	}

	private async renderWelcomeHistorySection(): Promise<void> {
		try {
			const historyRoot = dom.append(this.welcomeMessageContainer, $('.chat-welcome-history-root'));
			const container = dom.append(historyRoot, $('.chat-welcome-history'));

			const initialHistoryItems = await this.computeHistoryItems();
			if (initialHistoryItems.length === 0) {
				historyRoot.remove();
				return;
			}

			this.historyListContainer = dom.append(container, $('.chat-welcome-history-list'));
			historyRoot.classList.toggle('chat-welcome-history-hidden', !this._historyVisible);
			this.welcomeMessageContainer.classList.toggle('has-chat-history', this._historyVisible && initialHistoryItems.length > 0);

			// Compute today's midnight once for label decisions
			const todayMidnight = new Date();
			todayMidnight.setHours(0, 0, 0, 0);
			const todayMidnightMs = todayMidnight.getTime();

			// Create hover delegate for proper tooltip positioning
			const getViewContainerLocation = () => {
				const panelLocation = this.contextKeyService.getContextKeyValue<ViewContainerLocation>('chatPanelLocation');
				return panelLocation ?? ViewContainerLocation.AuxiliaryBar;
			};
			const hoverDelegate = this.instantiationService.createInstance(ChatHistoryHoverDelegate, getViewContainerLocation);

			if (!this.historyList) {
				const delegate = new ChatHistoryListDelegate();

				const renderer = this.instantiationService.createInstance(
					ChatHistoryListRenderer,
					async (item) => await this.openHistorySession(item.sessionId),
					(timestamp, todayMs) => this.formatHistoryTimestamp(timestamp, todayMs),
					todayMidnightMs
				);
				this.historyList = this._register(this.instantiationService.createInstance(
					WorkbenchList<IChatHistoryListItem>,
					'ChatHistoryList',
					this.historyListContainer,
					delegate,
					[renderer],
					{
						horizontalScrolling: false,
						keyboardSupport: true,
						mouseSupport: true,
						multipleSelectionSupport: false,
						overrideStyles: {
							listBackground: this.styles.listBackground
						},
						accessibilityProvider: {
							getAriaLabel: (item: IChatHistoryListItem) => item.title,
							getWidgetAriaLabel: () => localize('chat.history.list', 'Chat History')
						}
					}
				));
				this.historyList.getHTMLElement().tabIndex = -1;
			} else {
				const currentHistoryList = this.historyList.getHTMLElement();
				if (currentHistoryList && currentHistoryList.parentElement !== this.historyListContainer) {
					this.historyListContainer.appendChild(currentHistoryList);
				}
			}

			this.renderHistoryItems(initialHistoryItems);

			// Add "More history..." link at the end
			const previousChatsLink = dom.append(container, $('.chat-welcome-history-more'));
			previousChatsLink.textContent = localize('chat.history.showMore', 'More history...');
			previousChatsLink.setAttribute('role', 'button');
			previousChatsLink.setAttribute('tabindex', '0');
			previousChatsLink.setAttribute('aria-label', localize('chat.history.showMoreAriaLabel', 'Open chat history'));

			// Add hover tooltip for the link at the end of the list
			const hoverContent = localize('chat.history.showMoreHover', 'Show chat history...');
			this._register(this.hoverService.setupManagedHover(hoverDelegate, previousChatsLink, hoverContent));

			this._register(dom.addDisposableListener(previousChatsLink, dom.EventType.CLICK, (e) => {
				e.preventDefault();
				e.stopPropagation();
				this.commandService.executeCommand('workbench.action.chat.history');
			}));
			this._register(dom.addDisposableListener(previousChatsLink, dom.EventType.KEY_DOWN, (e) => {
				if (e.key === 'Enter' || e.key === ' ') {
					e.preventDefault();
					this.commandService.executeCommand('workbench.action.chat.history');
				}
			}));
		} catch (err) {
			this.logService.error('Failed to render welcome history', err);
		}
	}

	private async computeHistoryItems(): Promise<IChatHistoryListItem[]> {
		try {
			const items = await this.chatService.getHistory();
			return items
				.filter(i => !i.isActive)
				.sort((a, b) => (b.lastMessageDate ?? 0) - (a.lastMessageDate ?? 0))
				.slice(0, 3)
				.map(item => ({
					sessionId: item.sessionId,
					title: item.title,
					lastMessageDate: typeof item.lastMessageDate === 'number' ? item.lastMessageDate : Date.now(),
					isActive: item.isActive
				}));
		} catch (err) {
			this.logService.error('Failed to compute chat history items', err);
			return [];
		}
	}

	private renderHistoryItems(historyItems: IChatHistoryListItem[]): void {
		if (!this.historyList) {
			return;
		}
		const listHeight = historyItems.length * 22;
		if (this.historyListContainer) {
			this.historyListContainer.style.height = `${listHeight}px`;
			this.historyListContainer.style.minHeight = `${listHeight}px`;
		}
		this.historyList.splice(0, this.historyList.length, historyItems);
		this.historyList.layout(undefined, listHeight);
	}

	private formatHistoryTimestamp(last: number, todayMidnightMs: number): string {
		if (last > todayMidnightMs) {
			const diffMs = Date.now() - last;
			const minMs = 60 * 1000;
			const adjusted = diffMs < minMs ? Date.now() - minMs : last;
			return fromNow(adjusted, true, true);
		}
		return fromNowByDay(last, true, true);
	}

	private async openHistorySession(sessionId: string): Promise<void> {
		try {
			const viewsService = this.instantiationService.invokeFunction(accessor => accessor.get(IViewsService));
			const chatView = await viewsService.openView<ChatViewPane>(ChatViewId);
			await chatView?.loadSession?.(sessionId);
		} catch (e) {
			this.logService.error('Failed to open chat session from history', e);
		}
	}

	private async refreshHistoryList(): Promise<void> {
		const numItems = this.viewModel?.getItems().length ?? 0;
		// Only refresh history list when in empty state (welcome view) and history list exists
		if (numItems !== 0 || !this.historyList) {
			return;
		}
		const historyItems = await this.computeHistoryItems();
		this.renderHistoryItems(historyItems);
	}

	private renderChatTodoListWidget(): void {
		const sessionId = this.viewModel?.sessionId;
		if (!sessionId || !this._isReady) {
			return;
		}

		const todoListConfig = this.configurationService.getValue<{ position?: string }>(ChatConfiguration.TodoList);
		const todoListWidgetPosition = todoListConfig?.position || 'default';

		// Handle 'off' - hide the widget and return
		if (todoListWidgetPosition === 'off') {
			this.chatTodoListWidget.domNode.style.display = 'none';
			this._onDidChangeContentHeight.fire();
			return;
		}

		// Handle 'chat-input' - hide the standalone widget to avoid duplication
		if (todoListWidgetPosition === 'chat-input') {
			this.chatTodoListWidget.domNode.style.display = 'none';
			this.inputPart.renderChatTodoListWidget(sessionId);
			this._onDidChangeContentHeight.fire();
			return;
		}

		this.chatTodoListWidget.render(sessionId);
	}

	private clearTodoListWidget(sessionId: string | undefined, force: boolean = false): void {
		this.chatTodoListWidget.clear(sessionId, force);
		this.inputPart.clearTodoListWidget(sessionId, force);
	}

	private _getGenerateInstructionsMessage(): IMarkdownString {
		// Start checking for instruction files immediately if not already done
		if (!this._instructionFilesCheckPromise) {
			this._instructionFilesCheckPromise = this._checkForAgentInstructionFiles();
			// Use VS Code's idiomatic pattern for disposal-safe promise callbacks
			this._register(thenIfNotDisposed(this._instructionFilesCheckPromise, hasFiles => {
				this._instructionFilesExist = hasFiles;
				// Only re-render if the current view still doesn't have items and we're showing the welcome message
				const hasViewModelItems = this.viewModel?.getItems().length ?? 0;
				if (hasViewModelItems === 0) {
					this._welcomeRenderScheduler.schedule();
				}
			}));
		}

		// If we already know the result, use it
		if (this._instructionFilesExist === true) {
			// Don't show generate instructions message if files exist
			return new MarkdownString('');
		} else if (this._instructionFilesExist === false) {
			// Show generate instructions message if no files exist
			const generateInstructionsCommand = 'workbench.action.chat.generateInstructions';
			return new MarkdownString(localize(
				'chatWidget.instructions',
				"[Generate Agent Instructions]({0}) to onboard AI onto your codebase.",
				`command:${generateInstructionsCommand}`
			), { isTrusted: { enabledCommands: [generateInstructionsCommand] } });
		}

		// While checking, don't show the generate instructions message
		return new MarkdownString('');
	}

	/**
	 * Checks if any agent instruction files (.github/copilot-instructions.md or AGENTS.md) exist in the workspace.
	 * Used to determine whether to show the "Generate Agent Instructions" hint.
	 *
	 * @returns true if instruction files exist OR if instruction features are disabled (to hide the hint)
	 */
	private async _checkForAgentInstructionFiles(): Promise<boolean> {
		try {
			const useCopilotInstructionsFiles = this.configurationService.getValue(PromptsConfig.USE_COPILOT_INSTRUCTION_FILES);
			const useAgentMd = this.configurationService.getValue(PromptsConfig.USE_AGENT_MD);
			if (!useCopilotInstructionsFiles && !useAgentMd) {
				// If both settings are disabled, return true to hide the hint (since the features aren't enabled)
				return true;
			}
			return (
				(await this.promptsService.listCopilotInstructionsMDs(CancellationToken.None)).length > 0 ||
				// Note: only checking for AGENTS.md files at the root folder, not ones in subfolders.
				(await this.promptsService.listAgentMDs(CancellationToken.None, false)).length > 0
			);
		} catch (error) {
			// On error, assume no instruction files exist to be safe
			this.logService.warn('[ChatWidget] Error checking for instruction files:', error);
			return false;
		}
	}

	private getWelcomeViewContent(additionalMessage: string | IMarkdownString | undefined, expEmptyState?: boolean): IChatViewWelcomeContent {
		const disclaimerMessage = expEmptyState
			? this.chatDisclaimer
			: localize('chatMessage', "Chat is powered by AI, so mistakes are possible. Review output carefully before use.");
		const icon = Codicon.chatSparkle;


		if (this.isLockedToCodingAgent) {
			// Check for provider-specific customizations from chat sessions service
			const providerIcon = this._lockedAgent ? this.chatSessionsService.getIconForSessionType(this._lockedAgent.id) : undefined;
			const providerTitle = this._lockedAgent ? this.chatSessionsService.getWelcomeTitleForSessionType(this._lockedAgent.id) : undefined;
			const providerMessage = this._lockedAgent ? this.chatSessionsService.getWelcomeMessageForSessionType(this._lockedAgent.id) : undefined;

			// Fallback to default messages if provider doesn't specify
			const message = providerMessage
				? new MarkdownString(providerMessage)
				: (this._lockedAgent?.prefix === '@copilot '
					? new MarkdownString(localize('copilotCodingAgentMessage', "This chat session will be forwarded to the {0} [coding agent]({1}) where work is completed in the background. ", this._lockedAgent.prefix, 'https://aka.ms/coding-agent-docs') + this.chatDisclaimer, { isTrusted: true })
					: new MarkdownString(localize('genericCodingAgentMessage', "This chat session will be forwarded to the {0} coding agent where work is completed in the background. ", this._lockedAgent?.prefix) + this.chatDisclaimer));

			return {
				title: providerTitle ?? localize('codingAgentTitle', "Delegate to {0}", this._lockedAgent?.prefix),
				message,
				icon: providerIcon ?? Codicon.sendToRemoteAgent,
				additionalMessage,
			};
		}

		const suggestedPrompts = this.getPromptFileSuggestions();

		if (this.input.currentModeKind === ChatModeKind.Ask) {
			return {
				title: localize('chatDescription', "Ask about your code"),
				message: new MarkdownString(disclaimerMessage),
				icon,
				additionalMessage,
				suggestedPrompts
			};
		} else if (this.input.currentModeKind === ChatModeKind.Edit) {
			const editsHelpMessage = localize('editsHelp', "Start your editing session by defining a set of files that you want to work with. Then ask for the changes you want to make.");
			const message = expEmptyState ? disclaimerMessage : `${editsHelpMessage}\n\n${disclaimerMessage}`;

			return {
				title: localize('editsTitle', "Edit in context"),
				message: new MarkdownString(message),
				icon,
				additionalMessage,
				suggestedPrompts
			};
		} else {
			const agentHelpMessage = localize('agentMessage', "Ask to edit your files in [agent mode]({0}). Agent mode will automatically use multiple requests to pick files to edit, run terminal commands, and iterate on errors.", 'https://aka.ms/vscode-copilot-agent');
			const message = expEmptyState ? disclaimerMessage : `${agentHelpMessage}\n\n${disclaimerMessage}`;

			return {
				title: localize('agentTitle', "Build with agent mode"),
				message: new MarkdownString(message),
				icon,
				additionalMessage,
				suggestedPrompts
			};
		}
	}

	private getNewWelcomeViewContent(): IChatViewWelcomeContent {
		let additionalMessage: string | IMarkdownString | undefined = undefined;
		if (this.chatEntitlementService.anonymous) {
			additionalMessage = new MarkdownString(localize({ key: 'settings', comment: ['{Locked="]({2})"}', '{Locked="]({3})"}'] }, "AI responses may be inaccurate.\nBy continuing with {0} Copilot, you agree to {1}'s [Terms]({2}) and [Privacy Statement]({3}).", defaultChat.provider.default.name, defaultChat.provider.default.name, defaultChat.termsStatementUrl, defaultChat.privacyStatementUrl), { isTrusted: true });
		} else {
			additionalMessage = localize('expChatAdditionalMessage', "AI responses may be inaccurate.");
		}

		// Check for provider-specific customizations
		const providerIcon = this._lockedAgent?.id ? this.chatSessionsService.getIconForSessionType(this._lockedAgent.id) : undefined;
		const providerTitle = this._lockedAgent ? this.chatSessionsService.getWelcomeTitleForSessionType(this._lockedAgent.id) : undefined;
		const providerMessage = this._lockedAgent ? this.chatSessionsService.getWelcomeMessageForSessionType(this._lockedAgent.id) : undefined;
		const providerTips = this._lockedAgent ? this.chatSessionsService.getWelcomeTipsForSessionType(this._lockedAgent.id) : undefined;
		const suggestedPrompts = this._lockedAgent ? undefined : this.getNewSuggestedPrompts();
		const welcomeContent: IChatViewWelcomeContent = {
			title: providerTitle ?? localize('expChatTitle', 'Build with agent mode'),
			message: providerMessage ? new MarkdownString(providerMessage) : new MarkdownString(localize('expchatMessage', "Let's get started")),
			icon: providerIcon ?? Codicon.chatSparkle,
			inputPart: this.inputPart.element,
			additionalMessage,
			isNew: true,
			suggestedPrompts
		};

		// Add contributed tips if available
		if (providerTips) {
			welcomeContent.tips = new MarkdownString(providerTips, { supportThemeIcons: true });
		}
		return welcomeContent;
	}

	private getNewSuggestedPrompts(): IChatSuggestedPrompts[] {
		// Check if the workbench is empty
		const isEmpty = this.contextService.getWorkbenchState() === WorkbenchState.EMPTY;
		if (isEmpty) {
			return [
				{
					icon: Codicon.vscode,
					label: localize('chatWidget.suggestedPrompts.gettingStarted', "Ask @vscode"),
					prompt: localize('chatWidget.suggestedPrompts.gettingStartedPrompt', "@vscode How do I change the theme to light mode?"),
				},
				{
					icon: Codicon.newFolder,
					label: localize('chatWidget.suggestedPrompts.newProject', "Create Project"),
					prompt: localize('chatWidget.suggestedPrompts.newProjectPrompt', "Create a #new Hello World project in TypeScript"),
				}
			];
		} else {
			return [
				{
					icon: Codicon.debugAlt,
					label: localize('chatWidget.suggestedPrompts.buildWorkspace', "Build Workspace"),
					prompt: localize('chatWidget.suggestedPrompts.buildWorkspacePrompt', "How do I build this workspace?"),
				},
				{
					icon: Codicon.gear,
					label: localize('chatWidget.suggestedPrompts.findConfig', "Show Config"),
					prompt: localize('chatWidget.suggestedPrompts.findConfigPrompt', "Where is the configuration for this project defined?"),
				}
			];
		}
	}

	private getPromptFileSuggestions(): IChatSuggestedPrompts[] {
		// Get the current workspace folder context if available
		const activeEditor = this.editorService.activeEditor;
		const resource = activeEditor ? EditorResourceAccessor.getOriginalUri(activeEditor) : undefined;

		// Get the prompt file suggestions configuration
		const suggestions = PromptsConfig.getPromptFilesRecommendationsValue(this.configurationService, resource);
		if (!suggestions) {
			return [];
		}

		const result: IChatSuggestedPrompts[] = [];
		const promptsToLoad: string[] = [];

		// First, collect all prompts that need loading (regardless of shouldInclude)
		for (const [promptName] of Object.entries(suggestions)) {
			const description = this.promptDescriptionsCache.get(promptName);
			if (description === undefined) {
				promptsToLoad.push(promptName);
			}
		}

		// If we have prompts to load, load them asynchronously and don't return anything yet
		// But only if we're not already loading to prevent infinite loop
		if (promptsToLoad.length > 0 && !this._isLoadingPromptDescriptions) {
			this.loadPromptDescriptions(promptsToLoad);
			return [];
		}

		// Now process the suggestions with loaded descriptions
		const promptsWithScores: { promptName: string; condition: boolean | string; score: number }[] = [];

		for (const [promptName, condition] of Object.entries(suggestions)) {
			let score = 0;

			// Handle boolean conditions
			if (typeof condition === 'boolean') {
				score = condition ? 1 : 0;
			}
			// Handle when clause conditions
			else if (typeof condition === 'string') {
				try {
					const whenClause = ContextKeyExpr.deserialize(condition);
					if (whenClause) {
						// Test against all open code editors
						const allEditors = this.codeEditorService.listCodeEditors();

						if (allEditors.length > 0) {
							// Count how many editors match the when clause
							score = allEditors.reduce((count, editor) => {
								try {
									const editorContext = this.contextKeyService.getContext(editor.getDomNode());
									return count + (whenClause.evaluate(editorContext) ? 1 : 0);
								} catch (error) {
									// Log error for this specific editor but continue with others
									this.logService.warn('Failed to evaluate when clause for editor:', error);
									return count;
								}
							}, 0);
						} else {
							// Fallback to global context if no editors are open
							score = this.contextKeyService.contextMatchesRules(whenClause) ? 1 : 0;
						}
					} else {
						score = 0;
					}
				} catch (error) {
					// Log the error but don't fail completely
					this.logService.warn('Failed to parse when clause for prompt file suggestion:', condition, error);
					score = 0;
				}
			}

			if (score > 0) {
				promptsWithScores.push({ promptName, condition, score });
			}
		}

		// Sort by score (descending) and take top 5
		promptsWithScores.sort((a, b) => b.score - a.score);
		const topPrompts = promptsWithScores.slice(0, 5);

		// Build the final result array
		for (const { promptName } of topPrompts) {
			const description = this.promptDescriptionsCache.get(promptName);
			const commandLabel = localize('chatWidget.promptFile.commandLabel', "{0}", promptName);
<<<<<<< HEAD
=======
			const uri = this.promptUriCache.get(promptName);
>>>>>>> 025f45e7
			const descriptionText = description?.trim() ? description : undefined;
			result.push({
				icon: Codicon.run,
				label: commandLabel,
				description: descriptionText,
				prompt: `/${promptName} `,
				uri: uri
			});
		}

		return result;
	}

	private async loadPromptDescriptions(promptNames: string[]): Promise<void> {
		// Don't start loading if the widget is being disposed
		if (this._store.isDisposed) {
			return;
		}

		// Set loading guard to prevent infinite loop
		this._isLoadingPromptDescriptions = true;
		try {
			// Get all available prompt files with their metadata
			const promptCommands = await this.promptsService.findPromptSlashCommands();

			let cacheUpdated = false;
			// Load descriptions only for the specified prompts
			for (const promptCommand of promptCommands) {
				if (promptNames.includes(promptCommand.command)) {
					try {
						if (promptCommand.promptPath) {
							this.promptUriCache.set(promptCommand.command, promptCommand.promptPath.uri);
							const parseResult = await this.promptsService.parseNew(
								promptCommand.promptPath.uri,
								CancellationToken.None
							);
							const description = parseResult.header?.description;
							if (description) {
								this.promptDescriptionsCache.set(promptCommand.command, description);
								cacheUpdated = true;
							} else {
								// Set empty string to indicate we've checked this prompt
								this.promptDescriptionsCache.set(promptCommand.command, '');
								cacheUpdated = true;
							}
						}
					} catch (error) {
						// Log the error but continue with other prompts
						this.logService.warn('Failed to parse prompt file for description:', promptCommand.command, error);
						// Set empty string to indicate we've checked this prompt
						this.promptDescriptionsCache.set(promptCommand.command, '');
						cacheUpdated = true;
					}
				}
			}

			// Fire event to trigger a re-render of the welcome view only if cache was updated
			if (cacheUpdated) {
				this._welcomeRenderScheduler.schedule();
			}
		} catch (error) {
			this.logService.warn('Failed to load specific prompt descriptions:', error);
		} finally {
			// Always clear the loading guard, even on error
			this._isLoadingPromptDescriptions = false;
		}
	}

	private async renderChatEditingSessionState() {
		if (!this.input) {
			return;
		}
		this.input.renderChatEditingSessionState(this._editingSession.get() ?? null);

		if (this.bodyDimension) {
			this.layout(this.bodyDimension.height, this.bodyDimension.width);
		}
	}

	private async renderFollowups(): Promise<void> {
		if (this.lastItem && isResponseVM(this.lastItem) && this.lastItem.isComplete && this.input.currentModeKind === ChatModeKind.Ask) {
			this.input.renderFollowups(this.lastItem.replyFollowups, this.lastItem);
		} else {
			this.input.renderFollowups(undefined, undefined);
		}

		if (this.bodyDimension) {
			this.layout(this.bodyDimension.height, this.bodyDimension.width);
		}
	}

	private renderChatSuggestNextWidget(): void {
		const items = this.viewModel?.getItems() ?? [];
		if (!items.length) {
			return;
		}

		const lastItem = items[items.length - 1];
		const lastResponseComplete = lastItem && isResponseVM(lastItem) && lastItem.isComplete;
		if (!lastResponseComplete) {
			return;
		}
		// Get the currently selected mode directly from the observable
		// Note: We use currentModeObs instead of currentModeKind because currentModeKind returns
		// the ChatModeKind enum (e.g., 'agent'), which doesn't distinguish between custom modes.
		// Custom modes all have kind='agent' but different IDs.
		const currentMode = this.input.currentModeObs.get();
		const handoffs = currentMode?.handOffs?.get();

		// Only show if: mode has handoffs AND chat has content AND not quick chat
		const shouldShow = currentMode && handoffs && handoffs.length > 0;

		if (shouldShow) {
			this.chatSuggestNextWidget.render(currentMode);
		} else {
			this.chatSuggestNextWidget.hide();
		}

		// Trigger layout update
		if (this.bodyDimension) {
			this.layout(this.bodyDimension.height, this.bodyDimension.width);
		}
	}

	private handleNextPromptSelection(handoff: IHandOff): void {
		// Hide the widget after selection
		this.chatSuggestNextWidget.hide();
		this._chatSuggestNextScheduler.cancel();

		// Switch to the specified agent/mode if provided
		if (handoff.agent) {
			this.input.setChatMode(handoff.agent);
		}
		// Insert the handoff prompt into the input
		this.input.setValue(handoff.prompt, false);
		this.input.focus();

		// Auto-submit if send flag is true
		if (handoff.send) {
			this.acceptInput();
		}
	}

	setVisible(visible: boolean): void {
		const wasVisible = this._visible;
		this._visible = visible;
		this.visibleChangeCount++;
		this.renderer.setVisible(visible);
		this.input.setVisible(visible);

		if (visible) {
			this.timeoutDisposable.value = disposableTimeout(() => {
				// Progressive rendering paused while hidden, so start it up again.
				// Do it after a timeout because the container is not visible yet (it should be but offsetHeight returns 0 here)
				if (this._visible) {
					this.onDidChangeItems(true);
				}
			}, 0);

			if (!wasVisible) {
				dom.scheduleAtNextAnimationFrame(dom.getWindow(this.listContainer), () => {
					this._onDidShow.fire();
				});
			}
		} else if (wasVisible) {
			this._onDidHide.fire();
		}
	}

	private createList(listContainer: HTMLElement, options: IChatListItemRendererOptions): void {
		const scopedInstantiationService = this._register(this.instantiationService.createChild(new ServiceCollection([IContextKeyService, this.contextKeyService])));
		const delegate = scopedInstantiationService.createInstance(ChatListDelegate, this.viewOptions.defaultElementHeight ?? 200);
		const rendererDelegate: IChatRendererDelegate = {
			getListLength: () => this.tree.getNode(null).visibleChildrenCount,
			onDidScroll: this.onDidScroll,
			container: listContainer,
			currentChatMode: () => this.input.currentModeKind,
		};

		// Create a dom element to hold UI from editor widgets embedded in chat messages
		const overflowWidgetsContainer = document.createElement('div');
		overflowWidgetsContainer.classList.add('chat-overflow-widget-container', 'monaco-editor');
		listContainer.append(overflowWidgetsContainer);

		this.renderer = this._register(scopedInstantiationService.createInstance(
			ChatListItemRenderer,
			this.editorOptions,
			options,
			rendererDelegate,
			this._codeBlockModelCollection,
			overflowWidgetsContainer,
			this.viewModel,
		));

		this._register(this.renderer.onDidClickRequest(async item => {
			this.clickedRequest(item);
		}));

		this._register(this.renderer.onDidRerender(item => {
			if (isRequestVM(item.currentElement) && this.configurationService.getValue<string>('chat.editRequests') !== 'input') {
				if (!item.rowContainer.contains(this.inputContainer)) {
					item.rowContainer.appendChild(this.inputContainer);
				}
				this.input.focus();
			}
		}));

		this._register(this.renderer.onDidDispose((item) => {
			this.focusedInputDOM.appendChild(this.inputContainer);
			this.input.focus();
		}));

		this._register(this.renderer.onDidFocusOutside(() => {
			this.finishedEditing();
		}));

		this._register(this.renderer.onDidClickFollowup(item => {
			// is this used anymore?
			this.acceptInput(item.message);
		}));
		this._register(this.renderer.onDidClickRerunWithAgentOrCommandDetection(item => {
			const request = this.chatService.getSession(item.sessionId)?.getRequests().find(candidate => candidate.id === item.requestId);
			if (request) {
				const options: IChatSendRequestOptions = {
					noCommandDetection: true,
					attempt: request.attempt + 1,
					location: this.location,
					userSelectedModelId: this.input.currentLanguageModel,
					modeInfo: this.input.currentModeInfo,
				};
				this.chatService.resendRequest(request, options).catch(e => this.logService.error('FAILED to rerun request', e));
			}
		}));

		this.tree = this._register(scopedInstantiationService.createInstance(
			WorkbenchObjectTree<ChatTreeItem, FuzzyScore>,
			'Chat',
			listContainer,
			delegate,
			[this.renderer],
			{
				identityProvider: { getId: (e: ChatTreeItem) => e.id },
				horizontalScrolling: false,
				alwaysConsumeMouseWheel: false,
				supportDynamicHeights: true,
				hideTwistiesOfChildlessElements: true,
				accessibilityProvider: this.instantiationService.createInstance(ChatAccessibilityProvider),
				keyboardNavigationLabelProvider: { getKeyboardNavigationLabel: (e: ChatTreeItem) => isRequestVM(e) ? e.message : isResponseVM(e) ? e.response.value : '' }, // TODO
				setRowLineHeight: false,
				filter: this.viewOptions.filter ? { filter: this.viewOptions.filter.bind(this.viewOptions), } : undefined,
				scrollToActiveElement: true,
				overrideStyles: {
					listFocusBackground: this.styles.listBackground,
					listInactiveFocusBackground: this.styles.listBackground,
					listActiveSelectionBackground: this.styles.listBackground,
					listFocusAndSelectionBackground: this.styles.listBackground,
					listInactiveSelectionBackground: this.styles.listBackground,
					listHoverBackground: this.styles.listBackground,
					listBackground: this.styles.listBackground,
					listFocusForeground: this.styles.listForeground,
					listHoverForeground: this.styles.listForeground,
					listInactiveFocusForeground: this.styles.listForeground,
					listInactiveSelectionForeground: this.styles.listForeground,
					listActiveSelectionForeground: this.styles.listForeground,
					listFocusAndSelectionForeground: this.styles.listForeground,
					listActiveSelectionIconForeground: undefined,
					listInactiveSelectionIconForeground: undefined,
				}
			}));

		this._register(this.tree.onDidChangeFocus(() => {
			const focused = this.tree.getFocus();
			if (focused && focused.length > 0) {
				const focusedItem = focused[0];
				const items = this.tree.getNode(null).children;
				const idx = items.findIndex(i => i.element === focusedItem);
				if (idx !== -1) {
					this._mostRecentlyFocusedItemIndex = idx;
				}
			}
		}));
		this._register(this.tree.onContextMenu(e => this.onContextMenu(e)));

		this._register(this.tree.onDidChangeContentHeight(() => {
			this.onDidChangeTreeContentHeight();
		}));
		this._register(this.renderer.onDidChangeItemHeight(e => {
			if (this.tree.hasElement(e.element)) {
				this.tree.updateElementHeight(e.element, e.height);
			}
		}));
		this._register(this.tree.onDidFocus(() => {
			this._onDidFocus.fire();
		}));
		this._register(this.tree.onDidScroll(() => {
			this._onDidScroll.fire();

			const isScrolledDown = this.tree.scrollTop >= this.tree.scrollHeight - this.tree.renderHeight - 2;
			this.container.classList.toggle('show-scroll-down', !isScrolledDown && !this.scrollLock);
		}));
	}

	startEditing(requestId: string): void {
		const editedRequest = this.renderer.getTemplateDataForRequestId(requestId);
		if (editedRequest) {
			this.clickedRequest(editedRequest);
		}
	}

	private clickedRequest(item: IChatListItemTemplate) {

		// cancel current request before we start editing.
		if (this.viewModel) {
			this.chatService.cancelCurrentRequestForSession(this.viewModel.sessionId);
		}

		const currentElement = item.currentElement;
		if (isRequestVM(currentElement) && !this.viewModel?.editing) {

			const requests = this.viewModel?.model.getRequests();
			if (!requests) {
				return;
			}

			// this will only ever be true if we restored a checkpoint
			if (this.viewModel?.model.checkpoint) {
				this.recentlyRestoredCheckpoint = true;
			}

			this.viewModel?.model.setCheckpoint(currentElement.id);

			// set contexts and request to false
			const currentContext: IChatRequestVariableEntry[] = [];
			for (let i = requests.length - 1; i >= 0; i -= 1) {
				const request = requests[i];
				if (request.id === currentElement.id) {
					request.shouldBeBlocked = false; // unblocking just this request.
					if (request.attachedContext) {
						const context = request.attachedContext.filter(entry => !(isPromptFileVariableEntry(entry) || isPromptTextVariableEntry(entry)) || !entry.automaticallyAdded);
						currentContext.push(...context);
					}
				}
			}

			// set states
			this.viewModel?.setEditing(currentElement);
			if (item?.contextKeyService) {
				ChatContextKeys.currentlyEditing.bindTo(item.contextKeyService).set(true);
			}

			const isInput = this.configurationService.getValue<string>('chat.editRequests') === 'input';
			this.inputPart?.setEditing(!!this.viewModel?.editing && isInput);

			if (!isInput) {
				const rowContainer = item.rowContainer;
				this.inputContainer = dom.$('.chat-edit-input-container');
				rowContainer.appendChild(this.inputContainer);
				this.createInput(this.inputContainer);
				this.input.setChatMode(this.inputPart.currentModeKind);
			} else {
				this.inputPart.element.classList.add('editing');
			}

			this.inputPart.toggleChatInputOverlay(!isInput);
			if (currentContext.length > 0) {
				this.input.attachmentModel.addContext(...currentContext);
			}


			// rerenders
			this.inputPart.dnd.setDisabledOverlay(!isInput);
			this.input.renderAttachedContext();
			this.input.setValue(currentElement.messageText, false);
			this.renderer.updateItemHeightOnRender(currentElement, item);
			this.onDidChangeItems();
			this.input.inputEditor.focus();

			this._register(this.inputPart.onDidClickOverlay(() => {
				if (this.viewModel?.editing && this.configurationService.getValue<string>('chat.editRequests') !== 'input') {
					this.finishedEditing();
				}
			}));

			// listeners
			if (!isInput) {
				this._register(this.inlineInputPart.inputEditor.onDidChangeModelContent(() => {
					this.scrollToCurrentItem(currentElement);
				}));

				this._register(this.inlineInputPart.inputEditor.onDidChangeCursorSelection((e) => {
					this.scrollToCurrentItem(currentElement);
				}));
			}
		}

		type StartRequestEvent = { editRequestType: string };

		type StartRequestEventClassification = {
			owner: 'justschen';
			comment: 'Event used to gain insights into when edits are being pressed.';
			editRequestType: { classification: 'SystemMetaData'; purpose: 'FeatureInsight'; comment: 'Current entry point for editing a request.' };
		};

		this.telemetryService.publicLog2<StartRequestEvent, StartRequestEventClassification>('chat.startEditingRequests', {
			editRequestType: this.configurationService.getValue<string>('chat.editRequests'),
		});
	}

	finishedEditing(completedEdit?: boolean): void {
		// reset states
		const editedRequest = this.renderer.getTemplateDataForRequestId(this.viewModel?.editing?.id);
		if (this.recentlyRestoredCheckpoint) {
			this.recentlyRestoredCheckpoint = false;
		} else {
			this.viewModel?.model.setCheckpoint(undefined);
		}
		this.inputPart.dnd.setDisabledOverlay(false);
		if (editedRequest?.contextKeyService) {
			ChatContextKeys.currentlyEditing.bindTo(editedRequest.contextKeyService).set(false);
		}

		const isInput = this.configurationService.getValue<string>('chat.editRequests') === 'input';

		if (!isInput) {
			this.inputPart.setChatMode(this.input.currentModeKind);
			const currentModel = this.input.selectedLanguageModel;
			if (currentModel) {
				this.inputPart.switchModel(currentModel.metadata);
			}

			this.inputPart?.toggleChatInputOverlay(false);
			try {
				if (editedRequest?.rowContainer && editedRequest.rowContainer.contains(this.inputContainer)) {
					editedRequest.rowContainer.removeChild(this.inputContainer);
				} else if (this.inputContainer.parentElement) {
					this.inputContainer.parentElement.removeChild(this.inputContainer);
				}
			} catch (e) {
				this.logService.error('Error occurred while finishing editing:', e);
			}
			this.inputContainer = dom.$('.empty-chat-state');

			// only dispose if we know the input is not the bottom input object.
			this.input.dispose();
		}

		if (isInput) {
			this.inputPart.element.classList.remove('editing');
		}
		this.viewModel?.setEditing(undefined);

		this.inputPart?.setEditing(!!this.viewModel?.editing && isInput);

		this.onDidChangeItems();
		if (editedRequest && editedRequest.currentElement) {
			this.renderer.updateItemHeightOnRender(editedRequest.currentElement, editedRequest);
		}

		type CancelRequestEditEvent = {
			editRequestType: string;
			editCanceled: boolean;
		};

		type CancelRequestEventEditClassification = {
			owner: 'justschen';
			editRequestType: { classification: 'SystemMetaData'; purpose: 'FeatureInsight'; comment: 'Current entry point for editing a request.' };
			editCanceled: { classification: 'SystemMetaData'; purpose: 'FeatureInsight'; comment: 'Indicates whether the edit was canceled.' };
			comment: 'Event used to gain insights into when edits are being canceled.';
		};

		this.telemetryService.publicLog2<CancelRequestEditEvent, CancelRequestEventEditClassification>('chat.editRequestsFinished', {
			editRequestType: this.configurationService.getValue<string>('chat.editRequests'),
			editCanceled: !completedEdit
		});

		this.inputPart.focus();
	}

	private scrollToCurrentItem(currentElement: IChatRequestViewModel): void {
		if (this.viewModel?.editing && currentElement) {
			const element = currentElement;
			if (!this.tree.hasElement(element)) {
				return;
			}
			const relativeTop = this.tree.getRelativeTop(element);
			if (relativeTop === null || relativeTop < 0 || relativeTop > 1) {
				this.tree.reveal(element, 0);
			}
		}
	}

	private onContextMenu(e: ITreeContextMenuEvent<ChatTreeItem | null>): void {
		e.browserEvent.preventDefault();
		e.browserEvent.stopPropagation();

		const selected = e.element;

		// Check if the context menu was opened on a KaTeX element
		const target = e.browserEvent.target as HTMLElement;
		const isKatexElement = target.closest('.katex') !== null;

		const scopedContextKeyService = this.contextKeyService.createOverlay([
			[ChatContextKeys.responseIsFiltered.key, isResponseVM(selected) && !!selected.errorDetails?.responseIsFiltered],
			[ChatContextKeys.isKatexMathElement.key, isKatexElement]
		]);
		this.contextMenuService.showContextMenu({
			menuId: MenuId.ChatContext,
			menuActionOptions: { shouldForwardArgs: true },
			contextKeyService: scopedContextKeyService,
			getAnchor: () => e.anchor,
			getActionsContext: () => selected,
		});
	}

	private onDidChangeTreeContentHeight(): void {
		// If the list was previously scrolled all the way down, ensure it stays scrolled down, if scroll lock is on
		if (this.tree.scrollHeight !== this.previousTreeScrollHeight) {
			const lastItem = this.viewModel?.getItems().at(-1);
			const lastResponseIsRendering = isResponseVM(lastItem) && lastItem.renderData;
			if (!lastResponseIsRendering || this.scrollLock) {
				// Due to rounding, the scrollTop + renderHeight will not exactly match the scrollHeight.
				// Consider the tree to be scrolled all the way down if it is within 2px of the bottom.
				const lastElementWasVisible = this.tree.scrollTop + this.tree.renderHeight >= this.previousTreeScrollHeight - 2;
				if (lastElementWasVisible) {
					dom.scheduleAtNextAnimationFrame(dom.getWindow(this.listContainer), () => {
						// Can't set scrollTop during this event listener, the list might overwrite the change

						this.scrollToEnd();
					}, 0);
				}
			}
		}

		// TODO@roblourens add `show-scroll-down` class when button should show
		// Show the button when content height changes, the list is not fully scrolled down, and (the latest response is currently rendering OR I haven't yet scrolled all the way down since the last response)
		// So for example it would not reappear if I scroll up and delete a message

		this.previousTreeScrollHeight = this.tree.scrollHeight;
		this._onDidChangeContentHeight.fire();
	}

	private getWidgetViewKindTag(): string {
		if (!this.viewContext) {
			return 'editor';
		} else if ('viewId' in this.viewContext) {
			return 'view';
		} else {
			return 'quick';
		}
	}

	private createInput(container: HTMLElement, options?: { renderFollowups: boolean; renderStyle?: 'compact' | 'minimal' }): void {
		const commonConfig: IChatInputPartOptions = {
			renderFollowups: options?.renderFollowups ?? true,
			renderStyle: options?.renderStyle === 'minimal' ? 'compact' : options?.renderStyle,
			menus: {
				executeToolbar: MenuId.ChatExecute,
				telemetrySource: 'chatWidget',
				...this.viewOptions.menus
			},
			editorOverflowWidgetsDomNode: this.viewOptions.editorOverflowWidgetsDomNode,
			enableImplicitContext: this.viewOptions.enableImplicitContext,
			renderWorkingSet: this.viewOptions.enableWorkingSet === 'explicit',
			supportsChangingModes: this.viewOptions.supportsChangingModes,
			dndContainer: this.viewOptions.dndContainer,
			widgetViewKindTag: this.getWidgetViewKindTag(),
			defaultMode: this.viewOptions.defaultMode
		};

		if (this.viewModel?.editing) {
			const editedRequest = this.renderer.getTemplateDataForRequestId(this.viewModel?.editing?.id);
			const scopedInstantiationService = this._register(this.instantiationService.createChild(new ServiceCollection([IContextKeyService, editedRequest?.contextKeyService])));
			this.inlineInputPartDisposable.value = scopedInstantiationService.createInstance(ChatInputPart,
				this.location,
				commonConfig,
				this.styles,
				() => this.collectInputState(),
				true
			);
		} else {
			this.inputPartDisposable.value = this.instantiationService.createInstance(ChatInputPart,
				this.location,
				commonConfig,
				this.styles,
				() => this.collectInputState(),
				false
			);
		}

		this.input.render(container, '', this);

		this._register(this.input.onDidLoadInputState(state => {
			this.contribs.forEach(c => {
				if (c.setInputState) {
					const contribState = (typeof state === 'object' && state?.[c.id]) ?? {};
					c.setInputState(contribState);
				}
			});
			this.refreshParsedInput();
		}));
		this._register(this.input.onDidFocus(() => this._onDidFocus.fire()));
		this._register(this.input.onDidAcceptFollowup(e => {
			if (!this.viewModel) {
				return;
			}

			let msg = '';
			if (e.followup.agentId && e.followup.agentId !== this.chatAgentService.getDefaultAgent(this.location, this.input.currentModeKind)?.id) {
				const agent = this.chatAgentService.getAgent(e.followup.agentId);
				if (!agent) {
					return;
				}

				this.lastSelectedAgent = agent;
				msg = `${chatAgentLeader}${agent.name} `;
				if (e.followup.subCommand) {
					msg += `${chatSubcommandLeader}${e.followup.subCommand} `;
				}
			} else if (!e.followup.agentId && e.followup.subCommand && this.chatSlashCommandService.hasCommand(e.followup.subCommand)) {
				msg = `${chatSubcommandLeader}${e.followup.subCommand} `;
			}

			msg += e.followup.message;
			this.acceptInput(msg);

			if (!e.response) {
				// Followups can be shown by the welcome message, then there is no response associated.
				// At some point we probably want telemetry for these too.
				return;
			}

			this.chatService.notifyUserAction({
				sessionId: this.viewModel.sessionId,
				requestId: e.response.requestId,
				agentId: e.response.agent?.id,
				command: e.response.slashCommand?.name,
				result: e.response.result,
				action: {
					kind: 'followUp',
					followup: e.followup
				},
			});
		}));
		this._register(this.input.onDidChangeHeight(() => {
			const editedRequest = this.renderer.getTemplateDataForRequestId(this.viewModel?.editing?.id);
			if (isRequestVM(editedRequest?.currentElement) && this.viewModel?.editing) {
				this.renderer.updateItemHeightOnRender(editedRequest?.currentElement, editedRequest);
			}

			if (this.bodyDimension) {
				this.layout(this.bodyDimension.height, this.bodyDimension.width);
			}

			this._onDidChangeContentHeight.fire();
		}));
		this._register(this.input.attachmentModel.onDidChange(() => {
			if (this._editingSession) {
				// TODO still needed? Do this inside input part and fire onDidChangeHeight?
				this.renderChatEditingSessionState();
			}
		}));
		this._register(this.inputEditor.onDidChangeModelContent(() => {
			this.parsedChatRequest = undefined;
			this.updateChatInputContext();
		}));
		this._register(this.chatAgentService.onDidChangeAgents(() => {
			this.parsedChatRequest = undefined;
			// Tools agent loads -> welcome content changes
			this._welcomeRenderScheduler.schedule();
		}));
		this._register(this.input.onDidChangeCurrentChatMode(() => {
			this.lastWelcomeViewChatMode = this.input.currentModeKind;
			this._welcomeRenderScheduler.schedule();
			this.refreshParsedInput();
			this.renderFollowups();
			this._chatSuggestNextScheduler.schedule();
		}));

		this._register(autorun(r => {
			const toolSetIds = new Set<string>();
			const toolIds = new Set<string>();
			for (const [entry, enabled] of this.input.selectedToolsModel.entriesMap.read(r)) {
				if (enabled) {
					if (entry instanceof ToolSet) {
						toolSetIds.add(entry.id);
					} else {
						toolIds.add(entry.id);
					}
				}
			}
			const disabledTools = this.input.attachmentModel.attachments
				.filter(a => a.kind === 'tool' && !toolIds.has(a.id) || a.kind === 'toolset' && !toolSetIds.has(a.id))
				.map(a => a.id);

			this.input.attachmentModel.updateContext(disabledTools, Iterable.empty());
			this.refreshParsedInput();
		}));
	}

	private onDidStyleChange(): void {
		this.container.style.setProperty('--vscode-interactive-result-editor-background-color', this.editorOptions.configuration.resultEditor.backgroundColor?.toString() ?? '');
		this.container.style.setProperty('--vscode-interactive-session-foreground', this.editorOptions.configuration.foreground?.toString() ?? '');
		this.container.style.setProperty('--vscode-chat-list-background', this.themeService.getColorTheme().getColor(this.styles.listBackground)?.toString() ?? '');
	}


	setModel(model: IChatModel, viewState: IChatViewState): void {
		if (!this.container) {
			throw new Error('Call render() before setModel()');
		}

		if (model.sessionId === this.viewModel?.sessionId) {
			return;
		}

		if (this.historyList) {
			this.historyList.setFocus([]);
			this.historyList.setSelection([]);
		}

		// Clear history view state when switching sessions to ensure fresh rendering
		this.historyViewStore.clear();

		this._codeBlockModelCollection.clear();

		this.container.setAttribute('data-session-id', model.sessionId);
		this.viewModel = this.instantiationService.createInstance(ChatViewModel, model, this._codeBlockModelCollection);

		if (this._lockedAgent) {
			let placeholder = this.chatSessionsService.getInputPlaceholderForSessionType(this._lockedAgent.id);
			if (!placeholder) {
				placeholder = localize('chat.input.placeholder.lockedToAgent', "Chat with {0}", this._lockedAgent.id);
			}
			this.viewModel.setInputPlaceholder(placeholder);
			this.inputEditor.updateOptions({ placeholder });
		} else if (this.viewModel.inputPlaceholder) {
			this.inputEditor.updateOptions({ placeholder: this.viewModel.inputPlaceholder });
		}

		const renderImmediately = this.configurationService.getValue<boolean>('chat.experimental.renderMarkdownImmediately');
		const delay = renderImmediately ? MicrotaskDelay : 0;
		this.viewModelDisposables.add(Event.runAndSubscribe(Event.accumulate(this.viewModel.onDidChange, delay), (events => {
			if (!this.viewModel) {
				return;
			}

			this.requestInProgress.set(this.viewModel.requestInProgress);

			// Update the editor's placeholder text when it changes in the view model
			if (events?.some(e => e?.kind === 'changePlaceholder')) {
				this.inputEditor.updateOptions({ placeholder: this.viewModel.inputPlaceholder });
			}

			this.onDidChangeItems();
			if (events?.some(e => e?.kind === 'addRequest') && this.visible) {
				this.scrollToEnd();
			}

			if (this._editingSession) {
				this.renderChatEditingSessionState();
			}
		})));
		this.viewModelDisposables.add(this.viewModel.onDidDisposeModel(() => {
			// Ensure that view state is saved here, because we will load it again when a new model is assigned
			this.input.saveState();
			if (this.viewModel?.editing) {
				this.finishedEditing();
			}
			// Disposes the viewmodel and listeners
			this.viewModel = undefined;
			this.onDidChangeItems();
		}));
		this.input.initForNewChatModel(viewState, model.getRequests().length === 0);
		this.contribs.forEach(c => {
			if (c.setInputState && viewState.inputState?.[c.id]) {
				c.setInputState(viewState.inputState?.[c.id]);
			}
		});

		this.refreshParsedInput();
		this.viewModelDisposables.add(model.onDidChange((e) => {
			if (e.kind === 'setAgent') {
				this._onDidChangeAgent.fire({ agent: e.agent, slashCommand: e.command });
				// Update capabilities context keys when agent changes
				this._updateAgentCapabilitiesContextKeys(e.agent);
			}
			if (e.kind === 'addRequest') {
				this.clearTodoListWidget(model.sessionId, false);
			}
			// Hide widget on request removal
			if (e.kind === 'removeRequest') {
				this.clearTodoListWidget(model.sessionId, true);
				this.chatSuggestNextWidget.hide();
			}
			// Show next steps widget when response completes (not when request starts)
			if (e.kind === 'completedRequest') {
				// Only show if response wasn't canceled
				this._chatSuggestNextScheduler.schedule();
			}
		}));

		if (this.tree && this.visible) {
			this.onDidChangeItems();
			this.scrollToEnd();
		}

		this.renderer.updateViewModel(this.viewModel);
		this.updateChatInputContext();
	}

	getFocus(): ChatTreeItem | undefined {
		return this.tree.getFocus()[0] ?? undefined;
	}

	reveal(item: ChatTreeItem, relativeTop?: number): void {
		this.tree.reveal(item, relativeTop);
	}

	focus(item: ChatTreeItem): void {
		const items = this.tree.getNode(null).children;
		const node = items.find(i => i.element?.id === item.id);
		if (!node) {
			return;
		}

		this._mostRecentlyFocusedItemIndex = items.indexOf(node);
		this.tree.setFocus([node.element]);
		this.tree.domFocus();
	}

	refilter() {
		this.tree.refilter();
	}

	setInputPlaceholder(placeholder: string): void {
		this.viewModel?.setInputPlaceholder(placeholder);
	}

	resetInputPlaceholder(): void {
		this.viewModel?.resetInputPlaceholder();
	}

	setInput(value = ''): void {
		this.input.setValue(value, false);
		this.refreshParsedInput();
	}

	getInput(): string {
		return this.input.inputEditor.getValue();
	}

	// Coding agent locking methods
	public lockToCodingAgent(name: string, displayName: string, agentId: string): void {
		this._lockedAgent = {
			id: agentId,
			name,
			prefix: `@${name} `,
			displayName
		};
		this._lockedToCodingAgentContextKey.set(true);
		this._welcomeRenderScheduler.schedule();
		// Update capabilities for the locked agent
		const agent = this.chatAgentService.getAgent(agentId);
		this._updateAgentCapabilitiesContextKeys(agent);
		this.renderer.updateOptions({ restorable: false, editable: false, noFooter: true, progressMessageAtBottomOfResponse: true });
		this.tree.rerender();
	}

	public unlockFromCodingAgent(): void {
		// Clear all state related to locking
		this._lockedAgent = undefined;
		this._lockedToCodingAgentContextKey.set(false);
		this._updateAgentCapabilitiesContextKeys(undefined);

		// Explicitly update the DOM to reflect unlocked state
		this._welcomeRenderScheduler.schedule();

		// Reset to default placeholder
		if (this.viewModel) {
			this.viewModel.resetInputPlaceholder();
		}
		this.inputEditor.updateOptions({ placeholder: undefined });
		this.renderer.updateOptions({ restorable: true, editable: true, noFooter: false, progressMessageAtBottomOfResponse: mode => mode !== ChatModeKind.Ask });
		this.tree.rerender();
	}

	public get isLockedToCodingAgent(): boolean {
		return !!this._lockedAgent;
	}

	public get lockedAgentId(): string | undefined {
		return this._lockedAgent?.id;
	}

	logInputHistory(): void {
		this.input.logInputHistory();
	}

	async acceptInput(query?: string, options?: IChatAcceptInputOptions): Promise<IChatResponseModel | undefined> {
		return this._acceptInput(query ? { query } : undefined, options);
	}

	async rerunLastRequest(): Promise<void> {
		if (!this.viewModel) {
			return;
		}

		const sessionId = this.viewModel.sessionId;
		const lastRequest = this.chatService.getSession(sessionId)?.getRequests().at(-1);
		if (!lastRequest) {
			return;
		}

		const options: IChatSendRequestOptions = {
			attempt: lastRequest.attempt + 1,
			location: this.location,
			userSelectedModelId: this.input.currentLanguageModel
		};
		return await this.chatService.resendRequest(lastRequest, options);
	}

	private collectInputState(): IChatInputState {
		const inputState: IChatInputState = {};
		this.contribs.forEach(c => {
			if (c.getInputState) {
				inputState[c.id] = c.getInputState();
			}
		});

		return inputState;
	}

	private _findPromptFileInContext(attachedContext: ChatRequestVariableSet): URI | undefined {
		for (const item of attachedContext.asArray()) {
			if (isPromptFileVariableEntry(item) && item.isRoot && this.promptsService.getPromptFileType(item.value) === PromptsType.prompt) {
				return item.value;
			}
		}
		return undefined;
	}

	private async _applyPromptFileIfSet(requestInput: IChatRequestInputOptions): Promise<void> {
		if (!PromptsConfig.enabled(this.configurationService)) {
			// if prompts are not enabled, we don't need to do anything
			return undefined;
		}

		let parseResult: ParsedPromptFile | undefined;

		// first check if the input has a prompt slash command
		const agentSlashPromptPart = this.parsedInput.parts.find((r): r is ChatRequestSlashPromptPart => r instanceof ChatRequestSlashPromptPart);
		if (agentSlashPromptPart) {
			parseResult = await this.promptsService.resolvePromptSlashCommand(agentSlashPromptPart.slashPromptCommand, CancellationToken.None);
			if (parseResult) {
				// add the prompt file to the context
				const refs = parseResult.body?.variableReferences.map(({ name, offset }) => ({ name, range: new OffsetRange(offset, offset + name.length + 1) })) ?? [];
				const toolReferences = this.toolsService.toToolReferences(refs);
				requestInput.attachedContext.insertFirst(toPromptFileVariableEntry(parseResult.uri, PromptFileVariableKind.PromptFile, undefined, true, toolReferences));

				// remove the slash command from the input
				requestInput.input = this.parsedInput.parts.filter(part => !(part instanceof ChatRequestSlashPromptPart)).map(part => part.text).join('').trim();
			}
		} else {
			// if not, check if the context contains a prompt file: This is the old workflow that we still support for legacy reasons
			const uri = this._findPromptFileInContext(requestInput.attachedContext);
			if (uri) {
				try {
					parseResult = await this.promptsService.parseNew(uri, CancellationToken.None);
				} catch (error) {
					this.logService.error(`[_applyPromptFileIfSet] Failed to parse prompt file: ${uri}`, error);
				}
			}
		}

		if (!parseResult) {
			return undefined;
		}

		const input = requestInput.input.trim();
		requestInput.input = `Follow instructions in [${basename(parseResult.uri)}](${parseResult.uri.toString()}).`;
		if (input) {
			// if the input is not empty, append it to the prompt
			requestInput.input += `\n${input}`;
		}
		if (parseResult.header) {
			await this._applyPromptMetadata(parseResult.header, requestInput);
		}
	}

	private async _acceptInput(query: { query: string } | undefined, options?: IChatAcceptInputOptions): Promise<IChatResponseModel | undefined> {
		if (this.viewModel?.requestInProgress) {
			return;
		}

		if (!query && this.input.generating) {
			// if the user submits the input and generation finishes quickly, just submit it for them
			const generatingAutoSubmitWindow = 500;
			const start = Date.now();
			await this.input.generating;
			if (Date.now() - start > generatingAutoSubmitWindow) {
				return;
			}
		}

		if (this.viewModel) {
			this._onDidAcceptInput.fire();
			this.scrollLock = this.isLockedToCodingAgent || !!checkModeOption(this.input.currentModeKind, this.viewOptions.autoScroll);

			const editorValue = this.getInput();
			const requestId = this.chatAccessibilityService.acceptRequest();
			const requestInputs: IChatRequestInputOptions = {
				input: !query ? editorValue : query.query,
				attachedContext: options?.enableImplicitContext === false ? this.input.getAttachedContext(this.viewModel.sessionId) : this.input.getAttachedAndImplicitContext(this.viewModel.sessionId),
			};

			const isUserQuery = !query;

			if (!this.viewModel.editing) {
				// process the prompt command
				await this._applyPromptFileIfSet(requestInputs);
				await this._autoAttachInstructions(requestInputs);
			}

			if (this.viewOptions.enableWorkingSet !== undefined && this.input.currentModeKind === ChatModeKind.Edit && !this.chatService.edits2Enabled) {
				const uniqueWorkingSetEntries = new ResourceSet(); // NOTE: this is used for bookkeeping so the UI can avoid rendering references in the UI that are already shown in the working set
				const editingSessionAttachedContext: ChatRequestVariableSet = requestInputs.attachedContext;

				// Collect file variables from previous requests before sending the request
				const previousRequests = this.viewModel.model.getRequests();
				for (const request of previousRequests) {
					for (const variable of request.variableData.variables) {
						if (URI.isUri(variable.value) && variable.kind === 'file') {
							const uri = variable.value;
							if (!uniqueWorkingSetEntries.has(uri)) {
								editingSessionAttachedContext.add(variable);
								uniqueWorkingSetEntries.add(variable.value);
							}
						}
					}
				}
				requestInputs.attachedContext = editingSessionAttachedContext;

				type ChatEditingWorkingSetClassification = {
					owner: 'joyceerhl';
					comment: 'Information about the working set size in a chat editing request';
					originalSize: { classification: 'SystemMetaData'; purpose: 'FeatureInsight'; comment: 'The number of files that the user tried to attach in their editing request.' };
					actualSize: { classification: 'SystemMetaData'; purpose: 'FeatureInsight'; comment: 'The number of files that were actually sent in their editing request.' };
				};
				type ChatEditingWorkingSetEvent = {
					originalSize: number;
					actualSize: number;
				};
				this.telemetryService.publicLog2<ChatEditingWorkingSetEvent, ChatEditingWorkingSetClassification>('chatEditing/workingSetSize', { originalSize: uniqueWorkingSetEntries.size, actualSize: uniqueWorkingSetEntries.size });
			}

			this.chatService.cancelCurrentRequestForSession(this.viewModel.sessionId);
			if (this.currentRequest) {
				// We have to wait the current request to be properly cancelled so that it has a chance to update the model with its result metadata.
				// This is awkward, it's basically a limitation of the chat provider-based agent.
				await Promise.race([this.currentRequest, timeout(1000)]);
			}

			this.input.validateAgentMode();

			if (this.viewModel.model.checkpoint) {
				const requests = this.viewModel.model.getRequests();
				for (let i = requests.length - 1; i >= 0; i -= 1) {
					const request = requests[i];
					if (request.shouldBeBlocked) {
						this.chatService.removeRequest(this.viewModel.sessionId, request.id);
					}
				}
			}

			const result = await this.chatService.sendRequest(this.viewModel.sessionId, requestInputs.input, {
				userSelectedModelId: this.input.currentLanguageModel,
				location: this.location,
				locationData: this._location.resolveData?.(),
				parserContext: { selectedAgent: this._lastSelectedAgent, mode: this.input.currentModeKind },
				attachedContext: requestInputs.attachedContext.asArray(),
				noCommandDetection: options?.noCommandDetection,
				...this.getModeRequestOptions(),
				modeInfo: this.input.currentModeInfo,
				agentIdSilent: this._lockedAgent?.id,
			});

			if (result) {
				this.input.acceptInput(isUserQuery);
				this._onDidSubmitAgent.fire({ agent: result.agent, slashCommand: result.slashCommand });
				this.currentRequest = result.responseCompletePromise.then(() => {
					const responses = this.viewModel?.getItems().filter(isResponseVM);
					const lastResponse = responses?.[responses.length - 1];
					this.chatAccessibilityService.acceptResponse(this, this.container, lastResponse, requestId, options?.isVoiceInput);
					if (lastResponse?.result?.nextQuestion) {
						const { prompt, participant, command } = lastResponse.result.nextQuestion;
						const question = formatChatQuestion(this.chatAgentService, this.location, prompt, participant, command);
						if (question) {
							this.input.setValue(question, false);
						}
					}

					this.currentRequest = undefined;
				});

				if (this.viewModel?.editing) {
					this.finishedEditing(true);
					this.viewModel.model?.setCheckpoint(undefined);
				}
				return result.responseCreatedPromise;
			}
		}
		return undefined;
	}

	getModeRequestOptions(): Partial<IChatSendRequestOptions> {
		return {
			modeInfo: this.input.currentModeInfo,
			userSelectedTools: this.input.selectedToolsModel.userSelectedTools,
		};
	}

	getCodeBlockInfosForResponse(response: IChatResponseViewModel): IChatCodeBlockInfo[] {
		return this.renderer.getCodeBlockInfosForResponse(response);
	}

	getCodeBlockInfoForEditor(uri: URI): IChatCodeBlockInfo | undefined {
		return this.renderer.getCodeBlockInfoForEditor(uri);
	}

	getFileTreeInfosForResponse(response: IChatResponseViewModel): IChatFileTreeInfo[] {
		return this.renderer.getFileTreeInfosForResponse(response);
	}

	getLastFocusedFileTreeForResponse(response: IChatResponseViewModel): IChatFileTreeInfo | undefined {
		return this.renderer.getLastFocusedFileTreeForResponse(response);
	}

	focusResponseItem(lastFocused?: boolean): void {
		if (!this.viewModel) {
			return;
		}
		const items = this.tree.getNode(null).children;
		let item;
		if (lastFocused) {
			item = items[this._mostRecentlyFocusedItemIndex] ?? items[items.length - 1];
		} else {
			item = items[items.length - 1];
		}
		if (!item) {
			return;
		}

		this.tree.setFocus([item.element]);
		this.tree.domFocus();
	}

	layout(height: number, width: number): void {
		width = Math.min(width, 950);
		const heightUpdated = this.bodyDimension && this.bodyDimension.height !== height;
		this.bodyDimension = new dom.Dimension(width, height);

		const layoutHeight = this._dynamicMessageLayoutData?.enabled ? this._dynamicMessageLayoutData.maxHeight : height;
		if (this.viewModel?.editing) {
			this.inlineInputPart?.layout(layoutHeight, width);
		}

		if (this.container.classList.contains('new-welcome-view')) {
			this.inputPart.layout(layoutHeight, Math.min(width, 650));
		} else {
			this.inputPart.layout(layoutHeight, width);
		}

		const inputHeight = this.inputPart.inputPartHeight;
		const chatTodoListWidgetHeight = this.chatTodoListWidget.height;
		const chatSuggestNextWidgetHeight = this.chatSuggestNextWidget.height;
		const lastElementVisible = this.tree.scrollTop + this.tree.renderHeight >= this.tree.scrollHeight - 2;
		const lastItem = this.viewModel?.getItems().at(-1);

		const contentHeight = Math.max(0, height - inputHeight - chatTodoListWidgetHeight - chatSuggestNextWidgetHeight);
		if (this.viewOptions.renderStyle === 'compact' || this.viewOptions.renderStyle === 'minimal') {
			this.listContainer.style.removeProperty('--chat-current-response-min-height');
		} else {
			this.listContainer.style.setProperty('--chat-current-response-min-height', contentHeight * .75 + 'px');
			if (heightUpdated && lastItem) {
				this.tree.updateElementHeight(lastItem, undefined);
			}
		}
		this.tree.layout(contentHeight, width);

		// Push the welcome message down so it doesn't change position
		// when followups, attachments, working set, or suggest next widget appear
		let welcomeOffset = 100;
		if (this.viewOptions.renderFollowups) {
			welcomeOffset = Math.max(welcomeOffset - this.input.followupsHeight, 0);
		}
		if (this.viewOptions.enableWorkingSet) {
			welcomeOffset = Math.max(welcomeOffset - this.input.editSessionWidgetHeight, 0);
		}
		welcomeOffset = Math.max(welcomeOffset - this.input.attachmentsHeight, 0);
		this.welcomeMessageContainer.style.height = `${contentHeight - welcomeOffset}px`;
		this.welcomeMessageContainer.style.paddingBottom = `${welcomeOffset}px`;

		this.renderer.layout(width);

		const lastResponseIsRendering = isResponseVM(lastItem) && lastItem.renderData;
		if (lastElementVisible && (!lastResponseIsRendering || checkModeOption(this.input.currentModeKind, this.viewOptions.autoScroll))) {
			this.scrollToEnd();
		}
		this.listContainer.style.height = `${contentHeight}px`;

		this._onDidChangeHeight.fire(height);
	}

	private _dynamicMessageLayoutData?: { numOfMessages: number; maxHeight: number; enabled: boolean };

	// An alternative to layout, this allows you to specify the number of ChatTreeItems
	// you want to show, and the max height of the container. It will then layout the
	// tree to show that many items.
	// TODO@TylerLeonhardt: This could use some refactoring to make it clear which layout strategy is being used
	setDynamicChatTreeItemLayout(numOfChatTreeItems: number, maxHeight: number) {
		this._dynamicMessageLayoutData = { numOfMessages: numOfChatTreeItems, maxHeight, enabled: true };
		this._register(this.renderer.onDidChangeItemHeight(() => this.layoutDynamicChatTreeItemMode()));

		const mutableDisposable = this._register(new MutableDisposable());
		this._register(this.tree.onDidScroll((e) => {
			// TODO@TylerLeonhardt this should probably just be disposed when this is disabled
			// and then set up again when it is enabled again
			if (!this._dynamicMessageLayoutData?.enabled) {
				return;
			}
			mutableDisposable.value = dom.scheduleAtNextAnimationFrame(dom.getWindow(this.listContainer), () => {
				if (!e.scrollTopChanged || e.heightChanged || e.scrollHeightChanged) {
					return;
				}
				const renderHeight = e.height;
				const diff = e.scrollHeight - renderHeight - e.scrollTop;
				if (diff === 0) {
					return;
				}

				const possibleMaxHeight = (this._dynamicMessageLayoutData?.maxHeight ?? maxHeight);
				const width = this.bodyDimension?.width ?? this.container.offsetWidth;
				this.input.layout(possibleMaxHeight, width);
				const inputPartHeight = this.input.inputPartHeight;
				const chatTodoListWidgetHeight = this.chatTodoListWidget.height;
				const chatSuggestNextWidgetHeight = this.chatSuggestNextWidget.height;
				const newHeight = Math.min(renderHeight + diff, possibleMaxHeight - inputPartHeight - chatTodoListWidgetHeight - chatSuggestNextWidgetHeight);
				this.layout(newHeight + inputPartHeight + chatTodoListWidgetHeight + chatSuggestNextWidgetHeight, width);
			});
		}));
	}

	updateDynamicChatTreeItemLayout(numOfChatTreeItems: number, maxHeight: number) {
		this._dynamicMessageLayoutData = { numOfMessages: numOfChatTreeItems, maxHeight, enabled: true };
		let hasChanged = false;
		let height = this.bodyDimension!.height;
		let width = this.bodyDimension!.width;
		if (maxHeight < this.bodyDimension!.height) {
			height = maxHeight;
			hasChanged = true;
		}
		const containerWidth = this.container.offsetWidth;
		if (this.bodyDimension?.width !== containerWidth) {
			width = containerWidth;
			hasChanged = true;
		}
		if (hasChanged) {
			this.layout(height, width);
		}
	}

	get isDynamicChatTreeItemLayoutEnabled(): boolean {
		return this._dynamicMessageLayoutData?.enabled ?? false;
	}

	set isDynamicChatTreeItemLayoutEnabled(value: boolean) {
		if (!this._dynamicMessageLayoutData) {
			return;
		}
		this._dynamicMessageLayoutData.enabled = value;
	}

	layoutDynamicChatTreeItemMode(): void {
		if (!this.viewModel || !this._dynamicMessageLayoutData?.enabled) {
			return;
		}

		const width = this.bodyDimension?.width ?? this.container.offsetWidth;
		this.input.layout(this._dynamicMessageLayoutData.maxHeight, width);
		const inputHeight = this.input.inputPartHeight;
		const chatTodoListWidgetHeight = this.chatTodoListWidget.height;
		const chatSuggestNextWidgetHeight = this.chatSuggestNextWidget.height;

		const totalMessages = this.viewModel.getItems();
		// grab the last N messages
		const messages = totalMessages.slice(-this._dynamicMessageLayoutData.numOfMessages);

		const needsRerender = messages.some(m => m.currentRenderedHeight === undefined);
		const listHeight = needsRerender
			? this._dynamicMessageLayoutData.maxHeight
			: messages.reduce((acc, message) => acc + message.currentRenderedHeight!, 0);

		this.layout(
			Math.min(
				// we add an additional 18px in order to show that there is scrollable content
				inputHeight + chatTodoListWidgetHeight + chatSuggestNextWidgetHeight + listHeight + (totalMessages.length > 2 ? 18 : 0),
				this._dynamicMessageLayoutData.maxHeight
			),
			width
		);

		if (needsRerender || !listHeight) {
			this.scrollToEnd();
		}
	}

	saveState(): void {
		this.input.saveState();
	}

	getViewState(): IChatViewState {
		// Get the input state which includes our locked agent (if any)
		const inputState = this.input.getViewState();
		return {
			inputValue: this.getInput(),
			inputState: inputState
		};
	}

	private updateChatInputContext() {
		const currentAgent = this.parsedInput.parts.find(part => part instanceof ChatRequestAgentPart);
		this.agentInInput.set(!!currentAgent);
	}

	private async _applyPromptMetadata({ agent: mode, tools, model }: PromptHeader, requestInput: IChatRequestInputOptions): Promise<void> {

		const currentMode = this.input.currentModeObs.get();

		if (tools !== undefined && !mode && currentMode.kind !== ChatModeKind.Agent) {
			mode = ChatModeKind.Agent;
		}

		// switch to appropriate agent if needed
		if (mode && mode !== currentMode.name) {
			// Find the mode object to get its kind
			const chatMode = this.chatModeService.findModeByName(mode);
			if (chatMode) {
				if (currentMode.kind !== chatMode.kind) {
					const chatModeCheck = await this.instantiationService.invokeFunction(handleModeSwitch, currentMode.kind, chatMode.kind, this.viewModel?.model.getRequests().length ?? 0, this.viewModel?.model.editingSession);
					if (!chatModeCheck) {
						return undefined;
					} else if (chatModeCheck.needToClearSession) {
						this.clear();
						await this.waitForReady();
					}
				}
				this.input.setChatMode(chatMode.id);
			}
		}

		// if not tools to enable are present, we are done
		if (tools !== undefined && this.input.currentModeKind === ChatModeKind.Agent) {
			const enablementMap = this.toolsService.toToolAndToolSetEnablementMap(tools);
			this.input.selectedToolsModel.set(enablementMap, true);
		}

		if (model !== undefined) {
			this.input.switchModelByQualifiedName(model);
		}
	}

	/**
	 * Adds additional instructions to the context
	 * - instructions that have a 'applyTo' pattern that matches the current input
	 * - instructions referenced in the copilot settings 'copilot-instructions'
	 * - instructions referenced in an already included instruction file
	 */
	private async _autoAttachInstructions({ attachedContext }: IChatRequestInputOptions): Promise<void> {
		const promptsConfigEnabled = PromptsConfig.enabled(this.configurationService);
		this.logService.debug(`ChatWidget#_autoAttachInstructions: ${PromptsConfig.KEY}: ${promptsConfigEnabled}`);

		if (promptsConfigEnabled) {
			const computer = this.instantiationService.createInstance(ComputeAutomaticInstructions, this._getReadTool());
			await computer.collect(attachedContext, CancellationToken.None);
		} else {
			const computer = this.instantiationService.createInstance(ComputeAutomaticInstructions, undefined);
			await computer.collectAgentInstructionsOnly(attachedContext, CancellationToken.None);
		}
	}

	private _getReadTool(): IToolData | undefined {
		if (this.input.currentModeKind !== ChatModeKind.Agent) {
			return undefined;
		}
		const readFileTool = this.toolsService.getToolByName('readFile');
		if (!readFileTool || !this.input.selectedToolsModel.userSelectedTools.get()[readFileTool.id]) {
			return undefined;
		}
		return readFileTool;
	}

	delegateScrollFromMouseWheelEvent(browserEvent: IMouseWheelEvent): void {
		this.tree.delegateScrollFromMouseWheelEvent(browserEvent);
	}
}

export class ChatWidgetService extends Disposable implements IChatWidgetService {

	declare readonly _serviceBrand: undefined;

	private _widgets: ChatWidget[] = [];
	private _lastFocusedWidget: ChatWidget | undefined = undefined;

	private readonly _onDidAddWidget = this._register(new Emitter<ChatWidget>());
	readonly onDidAddWidget: Event<IChatWidget> = this._onDidAddWidget.event;

	get lastFocusedWidget(): IChatWidget | undefined {
		return this._lastFocusedWidget;
	}

	getAllWidgets(): ReadonlyArray<IChatWidget> {
		return this._widgets;
	}

	getWidgetsByLocations(location: ChatAgentLocation): ReadonlyArray<IChatWidget> {
		return this._widgets.filter(w => w.location === location);
	}

	getWidgetByInputUri(uri: URI): ChatWidget | undefined {
		return this._widgets.find(w => isEqual(w.inputUri, uri));
	}

	getWidgetBySessionId(sessionId: string): ChatWidget | undefined {
		return this._widgets.find(w => w.viewModel?.sessionId === sessionId);
	}

	private setLastFocusedWidget(widget: ChatWidget | undefined): void {
		if (widget === this._lastFocusedWidget) {
			return;
		}

		this._lastFocusedWidget = widget;
	}

	register(newWidget: ChatWidget): IDisposable {
		if (this._widgets.some(widget => widget === newWidget)) {
			throw new Error('Cannot register the same widget multiple times');
		}

		this._widgets.push(newWidget);
		this._onDidAddWidget.fire(newWidget);

		return combinedDisposable(
			newWidget.onDidFocus(() => this.setLastFocusedWidget(newWidget)),
			toDisposable(() => this._widgets.splice(this._widgets.indexOf(newWidget), 1))
		);
	}
}<|MERGE_RESOLUTION|>--- conflicted
+++ resolved
@@ -1622,10 +1622,7 @@
 		for (const { promptName } of topPrompts) {
 			const description = this.promptDescriptionsCache.get(promptName);
 			const commandLabel = localize('chatWidget.promptFile.commandLabel', "{0}", promptName);
-<<<<<<< HEAD
-=======
 			const uri = this.promptUriCache.get(promptName);
->>>>>>> 025f45e7
 			const descriptionText = description?.trim() ? description : undefined;
 			result.push({
 				icon: Codicon.run,
