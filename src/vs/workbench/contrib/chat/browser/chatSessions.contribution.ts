/*---------------------------------------------------------------------------------------------
 *  Copyright (c) Microsoft Corporation. All rights reserved.
 *  Licensed under the MIT License. See License.txt in the project root for license information.
 *--------------------------------------------------------------------------------------------*/

import { CancellationToken } from '../../../../base/common/cancellation.js';
import { Codicon } from '../../../../base/common/codicons.js';
import { Emitter, Event } from '../../../../base/common/event.js';
import { Disposable, DisposableStore, IDisposable } from '../../../../base/common/lifecycle.js';
<<<<<<< HEAD
import { ResourceMap } from '../../../../base/common/map.js';
=======
import { ThemeIcon } from '../../../../base/common/themables.js';
>>>>>>> ab73e46a
import { URI } from '../../../../base/common/uri.js';
import { generateUuid } from '../../../../base/common/uuid.js';
import { localize, localize2 } from '../../../../nls.js';
import { Action2, MenuId, MenuRegistry, registerAction2 } from '../../../../platform/actions/common/actions.js';
import { ContextKeyExpr, IContextKeyService } from '../../../../platform/contextkey/common/contextkey.js';
import { InstantiationType, registerSingleton } from '../../../../platform/instantiation/common/extensions.js';
import { ServicesAccessor } from '../../../../platform/instantiation/common/instantiation.js';
import { ILogService } from '../../../../platform/log/common/log.js';
import { IEditableData } from '../../../common/views.js';
import { IEditorService } from '../../../services/editor/common/editorService.js';
import { IExtensionService, isProposedApiEnabled } from '../../../services/extensions/common/extensions.js';
import { ExtensionsRegistry } from '../../../services/extensions/common/extensionsRegistry.js';
import { ChatEditorInput } from '../browser/chatEditorInput.js';
import { IChatAgentAttachmentCapabilities, IChatAgentData, IChatAgentRequest, IChatAgentService } from '../common/chatAgents.js';
import { ChatContextKeys } from '../common/chatContextKeys.js';
<<<<<<< HEAD
import { ChatSession, ChatSessionStatus, IChatSessionContentProvider, IChatSessionItem, IChatSessionItemProvider, IChatSessionModelInfo, IChatSessionsExtensionPoint, IChatSessionsService } from '../common/chatSessionsService.js';
=======
import { ChatSession, ChatSessionStatus, IChatSessionContentProvider, IChatSessionItem, IChatSessionItemProvider, IChatSessionProviderOptionGroup, IChatSessionsExtensionPoint, IChatSessionsService } from '../common/chatSessionsService.js';
import { ChatSessionUri } from '../common/chatUri.js';
>>>>>>> ab73e46a
import { ChatAgentLocation, ChatModeKind, VIEWLET_ID } from '../common/constants.js';
import { CHAT_CATEGORY } from './actions/chatActions.js';
import { IChatEditorOptions } from './chatEditor.js';
import { NEW_CHAT_SESSION_ACTION_ID } from './chatSessions/common.js';

const extensionPoint = ExtensionsRegistry.registerExtensionPoint<IChatSessionsExtensionPoint[]>({
	extensionPoint: 'chatSessions',
	jsonSchema: {
		description: localize('chatSessionsExtPoint', 'Contributes chat session integrations to the chat widget.'),
		type: 'array',
		items: {
			type: 'object',
			properties: {
				type: {
					description: localize('chatSessionsExtPoint.chatSessionType', 'Unique identifier for the type of chat session.'),
					type: 'string',
				},
				name: {
					description: localize('chatSessionsExtPoint.name', 'Name shown in the chat widget. (eg: @agent)'),
					type: 'string',
				},
				displayName: {
					description: localize('chatSessionsExtPoint.displayName', 'A longer name for this item which is used for display in menus.'),
					type: 'string',
				},
				description: {
					description: localize('chatSessionsExtPoint.description', 'Description of the chat session for use in menus and tooltips.'),
					type: 'string'
				},
				when: {
					description: localize('chatSessionsExtPoint.when', 'Condition which must be true to show this item.'),
					type: 'string'
				},
				icon: {
					description: localize('chatSessionsExtPoint.icon', 'Icon identifier (codicon ID) for the chat session editor tab. For example, "$(github)" or "$(cloud)".'),
					type: 'string'
				},
				welcomeTitle: {
					description: localize('chatSessionsExtPoint.welcomeTitle', 'Title text to display in the chat welcome view for this session type.'),
					type: 'string'
				},
				welcomeMessage: {
					description: localize('chatSessionsExtPoint.welcomeMessage', 'Message text (supports markdown) to display in the chat welcome view for this session type.'),
					type: 'string'
				},
				welcomeTips: {
					description: localize('chatSessionsExtPoint.welcomeTips', 'Tips text (supports markdown and theme icons) to display in the chat welcome view for this session type.'),
					type: 'string'
				},
				inputPlaceholder: {
					description: localize('chatSessionsExtPoint.inputPlaceholder', 'Placeholder text to display in the chat input box for this session type.'),
					type: 'string'
				},
				capabilities: {
					description: localize('chatSessionsExtPoint.capabilities', 'Optional capabilities for this chat session.'),
					type: 'object',
					properties: {
						supportsFileAttachments: {
							description: localize('chatSessionsExtPoint.supportsFileAttachments', 'Whether this chat session supports attaching files or file references.'),
							type: 'boolean'
						},
						supportsToolAttachments: {
							description: localize('chatSessionsExtPoint.supportsToolAttachments', 'Whether this chat session supports attaching tools or tool references.'),
							type: 'boolean'
						},
						supportsMCPAttachments: {
							description: localize('chatSessionsExtPoint.supportsMCPAttachments', 'Whether this chat session supports attaching MCP resources.'),
							type: 'boolean'
						},
						supportsImageAttachments: {
							description: localize('chatSessionsExtPoint.supportsImageAttachments', 'Whether this chat session supports attaching images.'),
							type: 'boolean'
						},
						supportsSearchResultAttachments: {
							description: localize('chatSessionsExtPoint.supportsSearchResultAttachments', 'Whether this chat session supports attaching search results.'),
							type: 'boolean'
						},
						supportsInstructionAttachments: {
							description: localize('chatSessionsExtPoint.supportsInstructionAttachments', 'Whether this chat session supports attaching instructions.'),
							type: 'boolean'
						},
						supportsSourceControlAttachments: {
							description: localize('chatSessionsExtPoint.supportsSourceControlAttachments', 'Whether this chat session supports attaching source control changes.'),
							type: 'boolean'
						},
						supportsProblemAttachments: {
							description: localize('chatSessionsExtPoint.supportsProblemAttachments', 'Whether this chat session supports attaching problems.'),
							type: 'boolean'
						},
						supportsSymbolAttachments: {
							description: localize('chatSessionsExtPoint.supportsSymbolAttachments', 'Whether this chat session supports attaching symbols.'),
							type: 'boolean'
						}
					}
				},
				commands: {
					markdownDescription: localize('chatCommandsDescription', "Commands available for this chat session, which the user can invoke with a `/`."),
					type: 'array',
					items: {
						additionalProperties: false,
						type: 'object',
						defaultSnippets: [{ body: { name: '', description: '' } }],
						required: ['name'],
						properties: {
							name: {
								description: localize('chatCommand', "A short name by which this command is referred to in the UI, e.g. `fix` or `explain` for commands that fix an issue or explain code. The name should be unique among the commands provided by this participant."),
								type: 'string'
							},
							description: {
								description: localize('chatCommandDescription', "A description of this command."),
								type: 'string'
							},
							when: {
								description: localize('chatCommandWhen', "A condition which must be true to enable this command."),
								type: 'string'
							},
						}
					}
				}
			},
			required: ['type', 'name', 'displayName', 'description'],
		}
	},
	activationEventsGenerator: function* (contribs) {
		for (const contrib of contribs) {
			yield `onChatSession:${contrib.type}`;
		}
	}
});

class ContributedChatSessionData implements IDisposable {
	private readonly _disposableStore: DisposableStore;

	private readonly _optionsCache: Map<string /* 'models' */, string>;
	public getOption(optionId: string): string | undefined {
		return this._optionsCache.get(optionId);
	}
	public setOption(optionId: string, value: string): void {
		this._optionsCache.set(optionId, value);
	}

	constructor(
		readonly session: ChatSession,
		readonly chatSessionType: string,
<<<<<<< HEAD
		readonly resource: URI,
		readonly options: { model?: ILanguageModelChatMetadata } | undefined,
		private readonly onWillDispose: (sessionResource: URI) => void
=======
		readonly id: string,
		readonly options: Record<string, string> | undefined,
		private readonly onWillDispose: (session: ChatSession, chatSessionType: string, id: string) => void
>>>>>>> ab73e46a
	) {
		this._optionsCache = new Map<string, string>();
		if (options) {
			for (const [key, value] of Object.entries(options)) {
				this._optionsCache.set(key, value);
			}
		}
		this._disposableStore = new DisposableStore();
		this._disposableStore.add(this.session.onWillDispose(() => {
			this.onWillDispose(this.resource);
		}));
	}

	dispose(): void {
		this._disposableStore.dispose();
	}
}


export class ChatSessionsService extends Disposable implements IChatSessionsService {
	readonly _serviceBrand: undefined;
	private readonly _itemsProviders: Map<string, IChatSessionItemProvider> = new Map();

	private readonly _onDidChangeItemsProviders = this._register(new Emitter<IChatSessionItemProvider>());
	readonly onDidChangeItemsProviders: Event<IChatSessionItemProvider> = this._onDidChangeItemsProviders.event;
	private readonly _contentProviders: Map</* scheme */ string, IChatSessionContentProvider> = new Map();
	private readonly _contributions: Map</* scheme */ string, IChatSessionsExtensionPoint> = new Map();
	private readonly _disposableStores: Map<string, DisposableStore> = new Map();
	private readonly _contextKeys = new Set<string>();

	private readonly _onDidChangeSessionItems = this._register(new Emitter<string>());
	readonly onDidChangeSessionItems: Event<string> = this._onDidChangeSessionItems.event;

	private readonly _onDidChangeAvailability = this._register(new Emitter<void>());
	readonly onDidChangeAvailability: Event<void> = this._onDidChangeAvailability.event;

	private readonly _onDidChangeInProgress = this._register(new Emitter<void>());
	public get onDidChangeInProgress() { return this._onDidChangeInProgress.event; }

	private readonly _onDidChangeContentProviderSchemes = this._register(new Emitter<{ readonly added: string[]; readonly removed: string[] }>());
	public get onDidChangeContentProviderSchemes() { return this._onDidChangeContentProviderSchemes.event; }

	private readonly inProgressMap: Map<string, number> = new Map();
	private readonly _sessionTypeOptions: Map<string, IChatSessionProviderOptionGroup[]> = new Map();
	private readonly _sessionTypeIcons: Map<string, ThemeIcon> = new Map();
	private readonly _sessionTypeWelcomeTitles: Map<string, string> = new Map();
	private readonly _sessionTypeWelcomeMessages: Map<string, string> = new Map();
	private readonly _sessionTypeWelcomeTips: Map<string, string> = new Map();
	private readonly _sessionTypeInputPlaceholders: Map<string, string> = new Map();

	private readonly _sessions = new ResourceMap<ContributedChatSessionData>();

	// Editable session support
	private readonly _editableSessions = new ResourceMap<IEditableData>();

	constructor(
		@ILogService private readonly _logService: ILogService,
		@IChatAgentService private readonly _chatAgentService: IChatAgentService,
		@IExtensionService private readonly _extensionService: IExtensionService,
		@IContextKeyService private readonly _contextKeyService: IContextKeyService,
	) {
		super();
		this._register(extensionPoint.setHandler(extensions => {
			for (const ext of extensions) {
				if (!isProposedApiEnabled(ext.description, 'chatSessionsProvider')) {
					continue;
				}
				if (!Array.isArray(ext.value)) {
					continue;
				}
				for (const contribution of ext.value) {
					const c: IChatSessionsExtensionPoint = {
						type: contribution.type,
						name: contribution.name,
						displayName: contribution.displayName,
						description: contribution.description,
						when: contribution.when,
						icon: contribution.icon,
						welcomeTitle: contribution.welcomeTitle,
						welcomeMessage: contribution.welcomeMessage,
						welcomeTips: contribution.welcomeTips,
						inputPlaceholder: contribution.inputPlaceholder,
						capabilities: contribution.capabilities,
						extensionDescription: ext.description,
						commands: contribution.commands
					};
					this._register(this.registerContribution(c));
				}
			}
		}));

		// Listen for context changes and re-evaluate contributions
		this._register(Event.filter(this._contextKeyService.onDidChangeContext, e => e.affectsSome(this._contextKeys))(() => {
			this._evaluateAvailability();
		}));

		this._register(this.onDidChangeSessionItems(chatSessionType => {
			this.updateInProgressStatus(chatSessionType).catch(error => {
				this._logService.warn(`Failed to update progress status for '${chatSessionType}':`, error);
			});
		}));
	}

	public reportInProgress(chatSessionType: string, count: number): void {
		let displayName: string | undefined;

		if (chatSessionType === 'local') {
			displayName = 'Local Chat Agent';
		} else {
			displayName = this._contributions.get(chatSessionType)?.displayName;
		}

		if (displayName) {
			this.inProgressMap.set(displayName, count);
		}
		this._onDidChangeInProgress.fire();
	}

	public getInProgress(): { displayName: string; count: number }[] {
		return Array.from(this.inProgressMap.entries()).map(([displayName, count]) => ({ displayName, count }));
	}

	private async updateInProgressStatus(chatSessionType: string): Promise<void> {
		try {
			const items = await this.provideChatSessionItems(chatSessionType, CancellationToken.None);
			const inProgress = items.filter(item => item.status === ChatSessionStatus.InProgress);
			this.reportInProgress(chatSessionType, inProgress.length);
		} catch (error) {
			this._logService.warn(`Failed to update in-progress status for chat session type '${chatSessionType}':`, error);
		}
	}

	private registerContribution(contribution: IChatSessionsExtensionPoint): IDisposable {
		if (this._contributions.has(contribution.type)) {
			this._logService.warn(`Chat session contribution with id '${contribution.type}' is already registered.`);
			return { dispose: () => { } };
		}

		// Track context keys from the when condition
		if (contribution.when) {
			const whenExpr = ContextKeyExpr.deserialize(contribution.when);
			if (whenExpr) {
				for (const key of whenExpr.keys()) {
					this._contextKeys.add(key);
				}
			}
		}

		this._contributions.set(contribution.type, contribution);

		// Store icon mapping if provided
		let icon: ThemeIcon | undefined;

		if (contribution.icon) {
			// Parse icon string - support both "$(iconId)" and "iconId" formats
			icon = contribution.icon.startsWith('$(') && contribution.icon.endsWith(')')
				? ThemeIcon.fromString(contribution.icon)
				: ThemeIcon.fromId(contribution.icon);
		}

		if (icon) {
			this._sessionTypeIcons.set(contribution.type, icon);
		}

		// Store welcome title, message, tips, and input placeholder if provided
		if (contribution.welcomeTitle) {
			this._sessionTypeWelcomeTitles.set(contribution.type, contribution.welcomeTitle);
		}
		if (contribution.welcomeMessage) {
			this._sessionTypeWelcomeMessages.set(contribution.type, contribution.welcomeMessage);
		}
		if (contribution.welcomeTips) {
			this._sessionTypeWelcomeTips.set(contribution.type, contribution.welcomeTips);
		}
		if (contribution.inputPlaceholder) {
			this._sessionTypeInputPlaceholders.set(contribution.type, contribution.inputPlaceholder);
		}

		this._evaluateAvailability();

		return {
			dispose: () => {
				this._contributions.delete(contribution.type);
				this._sessionTypeIcons.delete(contribution.type);
				this._sessionTypeWelcomeTitles.delete(contribution.type);
				this._sessionTypeWelcomeMessages.delete(contribution.type);
				this._sessionTypeWelcomeTips.delete(contribution.type);
				this._sessionTypeInputPlaceholders.delete(contribution.type);
				const store = this._disposableStores.get(contribution.type);
				if (store) {
					store.dispose();
					this._disposableStores.delete(contribution.type);
				}
			}
		};
	}

	private _isContributionAvailable(contribution: IChatSessionsExtensionPoint): boolean {
		if (!contribution.when) {
			return true;
		}
		const whenExpr = ContextKeyExpr.deserialize(contribution.when);
		return !whenExpr || this._contextKeyService.contextMatchesRules(whenExpr);
	}

	private _registerMenuItems(contribution: IChatSessionsExtensionPoint): IDisposable {
		return MenuRegistry.appendMenuItem(MenuId.ViewTitle, {
			command: {
				id: `${NEW_CHAT_SESSION_ACTION_ID}.${contribution.type}`,
				title: localize('interactiveSession.openNewSessionEditor', "New {0}", contribution.displayName),
				icon: Codicon.plus,
				source: {
					id: contribution.extensionDescription.identifier.value,
					title: contribution.extensionDescription.displayName || contribution.extensionDescription.name,
				}
			},
			group: 'navigation',
			order: 1,
			when: ContextKeyExpr.and(
				ContextKeyExpr.equals('view', `${VIEWLET_ID}.${contribution.type}`)
			),
		});
	}

	private _registerCommands(contribution: IChatSessionsExtensionPoint): IDisposable {
		return registerAction2(class OpenNewChatSessionEditorAction extends Action2 {
			constructor() {
				super({
					id: `workbench.action.chat.openNewSessionEditor.${contribution.type}`,
					title: localize2('interactiveSession.openNewSessionEditor', "New {0}", contribution.displayName),
					category: CHAT_CATEGORY,
					icon: Codicon.plus,
					f1: true, // Show in command palette
					precondition: ChatContextKeys.enabled
				});
			}

			async run(accessor: ServicesAccessor) {
				const editorService = accessor.get(IEditorService);
				const logService = accessor.get(ILogService);

				const { type } = contribution;

				try {
					const options: IChatEditorOptions = {
						override: ChatEditorInput.EditorID,
						pinned: true,
						title: {
							fallback: localize('chatEditorContributionName', "{0}", contribution.displayName),
						}
					};
					const resource = URI.from({
						scheme: type,
						path: `/untitled-${generateUuid()}`,
					});
					await editorService.openEditor({ resource, options });
				} catch (e) {
					logService.error(`Failed to open new '${type}' chat session editor`, e);
				}
			}
		});
	}

	private _evaluateAvailability(): void {
		let hasChanges = false;
		for (const contribution of this._contributions.values()) {
			const isCurrentlyRegistered = this._disposableStores.has(contribution.type);
			const shouldBeRegistered = this._isContributionAvailable(contribution);
			if (isCurrentlyRegistered && !shouldBeRegistered) {
				// Disable the contribution by disposing its disposable store
				const store = this._disposableStores.get(contribution.type);
				if (store) {
					store.dispose();
					this._disposableStores.delete(contribution.type);
				}
				// Also dispose any cached sessions for this contribution
				this._disposeSessionsForContribution(contribution.type);
				hasChanges = true;
			} else if (!isCurrentlyRegistered && shouldBeRegistered) {
				// Enable the contribution by registering it
				this._enableContribution(contribution);
				hasChanges = true;
			}
		}
		if (hasChanges) {
			this._onDidChangeAvailability.fire();
			for (const provider of this._itemsProviders.values()) {
				this._onDidChangeItemsProviders.fire(provider);
			}
			for (const contribution of this._contributions.values()) {
				this._onDidChangeSessionItems.fire(contribution.type);
			}
		}
	}

	private _enableContribution(contribution: IChatSessionsExtensionPoint): void {
		const disposableStore = new DisposableStore();
		this._disposableStores.set(contribution.type, disposableStore);

		disposableStore.add(this._registerAgent(contribution));
		disposableStore.add(this._registerCommands(contribution));
		disposableStore.add(this._registerMenuItems(contribution));
	}

	private _disposeSessionsForContribution(contributionId: string): void {
		// Find and dispose all sessions that belong to this contribution
		const sessionsToDispose: URI[] = [];
		for (const [sessionResource, sessionData] of this._sessions) {
			if (sessionData.chatSessionType === contributionId) {
				sessionsToDispose.push(sessionResource);
			}
		}

		if (sessionsToDispose.length > 0) {
			this._logService.info(`Disposing ${sessionsToDispose.length} cached sessions for contribution '${contributionId}' due to when clause change`);
		}

		for (const sessionKey of sessionsToDispose) {
			const sessionData = this._sessions.get(sessionKey);
			if (sessionData) {
				sessionData.dispose(); // This will call _onWillDisposeSession and clean up
			}
		}
	}

	private _registerAgent(contribution: IChatSessionsExtensionPoint): IDisposable {
		const { type: id, name, displayName, description, extensionDescription } = contribution;
		const { identifier: extensionId, name: extensionName, displayName: extensionDisplayName, publisher: extensionPublisherId } = extensionDescription;
		const agentData: IChatAgentData = {
			id,
			name,
			fullName: displayName,
			description: description,
			isDefault: false,
			isCore: false,
			isDynamic: true,
			slashCommands: contribution.commands ?? [],
			locations: [ChatAgentLocation.Chat],
			modes: [ChatModeKind.Agent, ChatModeKind.Ask],
			disambiguation: [],
			metadata: {
				themeIcon: Codicon.sendToRemoteAgent,
				isSticky: false,
			},
			capabilities: contribution.capabilities,
			extensionId,
			extensionVersion: extensionDescription.version,
			extensionDisplayName: extensionDisplayName || extensionName,
			extensionPublisherId,
		};

		return this._chatAgentService.registerAgent(id, agentData);
	}

	getAllChatSessionContributions(): IChatSessionsExtensionPoint[] {
		return Array.from(this._contributions.values()).filter(contribution =>
			this._isContributionAvailable(contribution)
		);
	}

	getAllChatSessionItemProviders(): IChatSessionItemProvider[] {
		return [...this._itemsProviders.values()].filter(provider => {
			// Check if the provider's corresponding contribution is available
			const contribution = this._contributions.get(provider.chatSessionType);
			return !contribution || this._isContributionAvailable(contribution);
		});
	}

	async canResolveItemProvider(chatViewType: string): Promise<boolean> {
		await this._extensionService.whenInstalledExtensionsRegistered();
		const contribution = this._contributions.get(chatViewType);
		if (contribution && !this._isContributionAvailable(contribution)) {
			return false;
		}

		if (this._itemsProviders.has(chatViewType)) {
			return true;
		}

		await this._extensionService.activateByEvent(`onChatSession:${chatViewType}`);

		return this._itemsProviders.has(chatViewType);
	}

	async canResolveChatSession(chatSessionResource: URI) {
		await this._extensionService.whenInstalledExtensionsRegistered();
		const contribution = this._contributions.get(chatSessionResource.scheme);
		if (contribution && !this._isContributionAvailable(contribution)) {
			return false;
		}

		if (this._contentProviders.has(chatSessionResource.scheme)) {
			return true;
		}

		await this._extensionService.activateByEvent(`onChatSession:${chatSessionResource.scheme}`);
		return this._contentProviders.has(chatSessionResource.scheme);
	}

	public async provideChatSessionItems(chatSessionType: string, token: CancellationToken): Promise<IChatSessionItem[]> {
		if (!(await this.canResolveItemProvider(chatSessionType))) {
			return [];
		}

		const provider = this._itemsProviders.get(chatSessionType);

		if (provider?.provideChatSessionItems) {
			const sessions = await provider.provideChatSessionItems(token);
			return sessions;
		}

		return [];
	}

	public registerChatSessionItemProvider(provider: IChatSessionItemProvider): IDisposable {
		const chatSessionType = provider.chatSessionType;
		this._itemsProviders.set(chatSessionType, provider);
		this._onDidChangeItemsProviders.fire(provider);

		const disposables = new DisposableStore();
		disposables.add(provider.onDidChangeChatSessionItems(() => {
			this._onDidChangeSessionItems.fire(chatSessionType);
		}));

		this.updateInProgressStatus(chatSessionType).catch(error => {
			this._logService.warn(`Failed to update initial progress status for '${chatSessionType}':`, error);
		});

		return {
			dispose: () => {
				disposables.dispose();

				const provider = this._itemsProviders.get(chatSessionType);
				if (provider) {
					this._itemsProviders.delete(chatSessionType);
					this._onDidChangeItemsProviders.fire(provider);
				}
			}
		};
	}

	registerChatSessionContentProvider(chatSessionType: string, provider: IChatSessionContentProvider): IDisposable {
		if (this._contentProviders.has(chatSessionType)) {
			throw new Error(`Content provider for ${chatSessionType} is already registered.`);
		}

		this._contentProviders.set(chatSessionType, provider);
		this._onDidChangeContentProviderSchemes.fire({ added: [chatSessionType], removed: [] });

		return {
			dispose: () => {
				this._contentProviders.delete(chatSessionType);

				this._onDidChangeContentProviderSchemes.fire({ added: [], removed: [chatSessionType] });

				// Remove all sessions that were created by this provider
				for (const [key, session] of this._sessions) {
					if (session.chatSessionType === chatSessionType) {
						session.dispose();
						this._sessions.delete(key);
					}
				}
			}
		};
	}

	/**
	 * Creates a new chat session by delegating to the appropriate provider
	 * @param chatSessionType The type of chat session provider to use
	 * @param options Options for the new session including the request
	 * @param token A cancellation token
	 * @returns A session ID for the newly created session
	 */
	public async provideNewChatSessionItem(chatSessionType: string, options: {
		request: IChatAgentRequest;
		metadata?: any;
	}, token: CancellationToken): Promise<IChatSessionItem> {
		if (!(await this.canResolveItemProvider(chatSessionType))) {
			throw Error(`Cannot find provider for ${chatSessionType}`);
		}

		const provider = this._itemsProviders.get(chatSessionType);
		if (!provider?.provideNewChatSessionItem) {
			throw Error(`Provider for ${chatSessionType} does not support creating sessions`);
		}
		const chatSessionItem = await provider.provideNewChatSessionItem(options, token);
		this._onDidChangeSessionItems.fire(chatSessionType);
		return chatSessionItem;
	}

	public async provideChatSessionContent(sessionResource: URI, token: CancellationToken): Promise<ChatSession> {
		if (!(await this.canResolveChatSession(sessionResource))) {
			throw Error(`Can not find provider for ${sessionResource}`);
		}

		const provider = this._contentProviders.get(sessionResource.scheme);
		if (!provider) {
			throw Error(`Can not find provider for ${sessionResource}`);
		}

		const existingSessionData = this._sessions.get(sessionResource);
		if (existingSessionData) {
			return existingSessionData.session;
		}

		const session = await provider.provideChatSessionContent(sessionResource, token);
		const sessionData = new ContributedChatSessionData(session, sessionResource.scheme, sessionResource, session.options, this._onWillDisposeSession.bind(this));

		this._sessions.set(sessionResource, sessionData);

		return session;
	}

	private _onWillDisposeSession(sessionResource: URI): void {
		this._sessions.delete(sessionResource);
	}

	public getSessionOption(chatSessionType: string, resource: URI, optionId: string): string | undefined {
		const session = this._sessions.get(resource);
		return session?.getOption(optionId);
	}

	public setSessionOption(chatSessionType: string, resource: URI, optionId: string, value: string): boolean {
		const session = this._sessions.get(resource);
		return !!session?.setOption(optionId, value);
	}

	// Implementation of editable session methods
	public async setEditableSession(sessionResource: URI, data: IEditableData | null): Promise<void> {
		if (!data) {
			this._editableSessions.delete(sessionResource);
		} else {
			this._editableSessions.set(sessionResource, data);
		}
		// Trigger refresh of the session views that might need to update their rendering
		this._onDidChangeSessionItems.fire('local');
	}

	public getEditableData(sessionResource: URI): IEditableData | undefined {
		return this._editableSessions.get(sessionResource);
	}

	public isEditable(sessionResource: URI): boolean {
		return this._editableSessions.has(sessionResource);
	}

	public notifySessionItemsChanged(chatSessionType: string): void {
		this._onDidChangeSessionItems.fire(chatSessionType);
	}

	/**
	 * Store option groups for a session type
	 */
	public setOptionGroupsForSessionType(chatSessionType: string, handle: number, optionGroups?: IChatSessionProviderOptionGroup[]): void {
		if (optionGroups) {
			this._sessionTypeOptions.set(chatSessionType, optionGroups);
		} else {
			this._sessionTypeOptions.delete(chatSessionType);
		}
	}

	/**
	 * Get available option groups for a session type
	 */
	public getOptionGroupsForSessionType(chatSessionType: string): IChatSessionProviderOptionGroup[] | undefined {
		return this._sessionTypeOptions.get(chatSessionType);
	}

	private _optionsChangeCallback?: (chatSessionType: string, sessionResource: URI, updates: ReadonlyArray<{ optionId: string; value: string }>) => Promise<void>;

	/**
	 * Set the callback for notifying extensions about option changes
	 */
	public setOptionsChangeCallback(callback: (chatSessionType: string, sessionResource: URI, updates: ReadonlyArray<{ optionId: string; value: string }>) => Promise<void>): void {
		this._optionsChangeCallback = callback;
	}

	/**
	 * Notify extension about option changes for a session
	 */
	public async notifySessionOptionsChange(chatSessionType: string, sessionResource: URI, updates: ReadonlyArray<{ optionId: string; value: string }>): Promise<void> {
		if (!updates.length) {
			return;
		}
		if (this._optionsChangeCallback) {
			await this._optionsChangeCallback(chatSessionType, sessionResource, updates);
		}
		for (const u of updates) {
			this.setSessionOption(chatSessionType, sessionResource, u.optionId, u.value);
		}
	}

	/**
	 * Get the icon for a specific session type
	 */
	public getIconForSessionType(chatSessionType: string): ThemeIcon | undefined {
		return this._sessionTypeIcons.get(chatSessionType);
	}

	/**
	 * Get the welcome title for a specific session type
	 */
	public getWelcomeTitleForSessionType(chatSessionType: string): string | undefined {
		return this._sessionTypeWelcomeTitles.get(chatSessionType);
	}

	/**
	 * Get the welcome message for a specific session type
	 */
	public getWelcomeMessageForSessionType(chatSessionType: string): string | undefined {
		return this._sessionTypeWelcomeMessages.get(chatSessionType);
	}

	/**
	 * Get the input placeholder for a specific session type
	 */
	public getInputPlaceholderForSessionType(chatSessionType: string): string | undefined {
		return this._sessionTypeInputPlaceholders.get(chatSessionType);
	}

	/**
	 * Get the capabilities for a specific session type
	 */
	public getCapabilitiesForSessionType(chatSessionType: string): IChatAgentAttachmentCapabilities | undefined {
		const contribution = this._contributions.get(chatSessionType);
		return contribution?.capabilities;
	}

	/**
	 * Get the welcome tips for a specific session type
	 */
	public getWelcomeTipsForSessionType(chatSessionType: string): string | undefined {
		return this._sessionTypeWelcomeTips.get(chatSessionType);
	}
}

registerSingleton(IChatSessionsService, ChatSessionsService, InstantiationType.Delayed);<|MERGE_RESOLUTION|>--- conflicted
+++ resolved
@@ -7,11 +7,8 @@
 import { Codicon } from '../../../../base/common/codicons.js';
 import { Emitter, Event } from '../../../../base/common/event.js';
 import { Disposable, DisposableStore, IDisposable } from '../../../../base/common/lifecycle.js';
-<<<<<<< HEAD
 import { ResourceMap } from '../../../../base/common/map.js';
-=======
 import { ThemeIcon } from '../../../../base/common/themables.js';
->>>>>>> ab73e46a
 import { URI } from '../../../../base/common/uri.js';
 import { generateUuid } from '../../../../base/common/uuid.js';
 import { localize, localize2 } from '../../../../nls.js';
@@ -27,12 +24,7 @@
 import { ChatEditorInput } from '../browser/chatEditorInput.js';
 import { IChatAgentAttachmentCapabilities, IChatAgentData, IChatAgentRequest, IChatAgentService } from '../common/chatAgents.js';
 import { ChatContextKeys } from '../common/chatContextKeys.js';
-<<<<<<< HEAD
-import { ChatSession, ChatSessionStatus, IChatSessionContentProvider, IChatSessionItem, IChatSessionItemProvider, IChatSessionModelInfo, IChatSessionsExtensionPoint, IChatSessionsService } from '../common/chatSessionsService.js';
-=======
 import { ChatSession, ChatSessionStatus, IChatSessionContentProvider, IChatSessionItem, IChatSessionItemProvider, IChatSessionProviderOptionGroup, IChatSessionsExtensionPoint, IChatSessionsService } from '../common/chatSessionsService.js';
-import { ChatSessionUri } from '../common/chatUri.js';
->>>>>>> ab73e46a
 import { ChatAgentLocation, ChatModeKind, VIEWLET_ID } from '../common/constants.js';
 import { CHAT_CATEGORY } from './actions/chatActions.js';
 import { IChatEditorOptions } from './chatEditor.js';
@@ -177,15 +169,9 @@
 	constructor(
 		readonly session: ChatSession,
 		readonly chatSessionType: string,
-<<<<<<< HEAD
 		readonly resource: URI,
-		readonly options: { model?: ILanguageModelChatMetadata } | undefined,
-		private readonly onWillDispose: (sessionResource: URI) => void
-=======
-		readonly id: string,
 		readonly options: Record<string, string> | undefined,
-		private readonly onWillDispose: (session: ChatSession, chatSessionType: string, id: string) => void
->>>>>>> ab73e46a
+		private readonly onWillDispose: (resource: URI) => void
 	) {
 		this._optionsCache = new Map<string, string>();
 		if (options) {
@@ -237,8 +223,6 @@
 	private readonly _sessionTypeInputPlaceholders: Map<string, string> = new Map();
 
 	private readonly _sessions = new ResourceMap<ContributedChatSessionData>();
-
-	// Editable session support
 	private readonly _editableSessions = new ResourceMap<IEditableData>();
 
 	constructor(
