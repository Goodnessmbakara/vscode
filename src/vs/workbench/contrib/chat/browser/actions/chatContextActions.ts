--- conflicted
+++ resolved
@@ -408,23 +408,20 @@
 			},
 			menu: {
 				when: ContextKeyExpr.and(
-<<<<<<< HEAD
-					ContextKeyExpr.or(ChatContextKeys.location.isEqualTo(ChatAgentLocation.Chat),
+					ContextKeyExpr.or(
+						ChatContextKeys.location.isEqualTo(ChatAgentLocation.Chat),
 						ContextKeyExpr.and(ChatContextKeys.location.isEqualTo(ChatAgentLocation.EditorInline), CTX_INLINE_CHAT_V2_ENABLED)
 					),
-					ChatContextKeys.lockedToCodingAgent.negate()
-=======
-					ChatContextKeys.location.isEqualTo(ChatAgentLocation.Chat),
 					ContextKeyExpr.or(
 						ChatContextKeys.lockedToCodingAgent.negate(),
 						ChatContextKeys.agentSupportsAttachments
 					)
->>>>>>> cc184d3e
 				),
 				id: MenuId.ChatInputAttachmentToolbar,
 				group: 'navigation',
 				order: 3
 			},
+
 		});
 	}
 
