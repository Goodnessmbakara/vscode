/*---------------------------------------------------------------------------------------------
 *  Copyright (c) Microsoft Corporation. All rights reserved.
 *  Licensed under the MIT License. See License.txt in the project root for license information.
 *--------------------------------------------------------------------------------------------*/
'use strict';

import URI from 'vs/base/common/uri';
import * as paths from 'vs/base/common/paths';
import { TPromise } from 'vs/base/common/winjs.base';
import Event, { Emitter } from 'vs/base/common/event';
import { StrictResourceMap } from 'vs/base/common/map';
import { equals } from 'vs/base/common/arrays';
import * as objects from 'vs/base/common/objects';
import * as errors from 'vs/base/common/errors';
import * as collections from 'vs/base/common/collections';
import { Disposable, IDisposable, dispose } from 'vs/base/common/lifecycle';
import { RunOnceScheduler } from 'vs/base/common/async';
import { readFile, stat, writeFile } from 'vs/base/node/pfs';
import { IJSONContributionRegistry, Extensions as JSONExtensions } from 'vs/platform/jsonschemas/common/jsonContributionRegistry';
import * as extfs from 'vs/base/node/extfs';
import { IWorkspaceContextService, IWorkspace, Workspace, WorkbenchState, WorkspaceFolder, toWorkspaceFolders } from 'vs/platform/workspace/common/workspace';
import { FileChangeType, FileChangesEvent } from 'vs/platform/files/common/files';
import { isLinux } from 'vs/base/common/platform';
import { ConfigWatcher } from 'vs/base/node/config';
import { IEnvironmentService } from 'vs/platform/environment/common/environment';
import { CustomConfigurationModel } from 'vs/platform/configuration/common/model';
import { WorkspaceConfigurationModel, ScopedConfigurationModel, FolderConfigurationModel, FolderSettingsModel } from 'vs/workbench/services/configuration/common/configurationModels';
import { IConfigurationServiceEvent, ConfigurationSource, IConfigurationKeys, IConfigurationValue, ConfigurationModel, IConfigurationOverrides, Configuration as BaseConfiguration, IConfigurationValues, IConfigurationData } from 'vs/platform/configuration/common/configuration';
import { IWorkspaceConfigurationService, WORKSPACE_CONFIG_FOLDER_DEFAULT_NAME, WORKSPACE_STANDALONE_CONFIGURATIONS, WORKSPACE_CONFIG_DEFAULT_PATH } from 'vs/workbench/services/configuration/common/configuration';
import { ConfigurationService as GlobalConfigurationService } from 'vs/platform/configuration/node/configurationService';
import * as nls from 'vs/nls';
import { Registry } from 'vs/platform/registry/common/platform';
import { ExtensionsRegistry, ExtensionMessageCollector } from 'vs/platform/extensions/common/extensionsRegistry';
import { IConfigurationNode, IConfigurationRegistry, Extensions, editorConfigurationSchemaId, IDefaultConfigurationExtension, validateProperty, ConfigurationScope, schemaId } from 'vs/platform/configuration/common/configurationRegistry';
import { createHash } from 'crypto';
import { getWorkspaceLabel, IWorkspacesService, IWorkspaceIdentifier, ISingleFolderWorkspaceIdentifier, isSingleFolderWorkspaceIdentifier, isWorkspaceIdentifier } from 'vs/platform/workspaces/common/workspaces';
import { IWindowConfiguration } from 'vs/platform/windows/common/windows';
import { IJSONSchema } from 'vs/base/common/jsonSchema';
import { IExtensionService } from 'vs/platform/extensions/common/extensions';
import { ICommandService } from 'vs/platform/commands/common/commands';
import product from 'vs/platform/node/product';
import pkg from 'vs/platform/node/package';

interface IStat {
	resource: URI;
	isDirectory?: boolean;
	children?: { resource: URI; }[];
}

interface IContent {
	resource: URI;
	value: string;
}

interface IWorkspaceConfiguration<T> {
	workspace: T;
	consolidated: any;
}

type IWorkspaceFoldersConfiguration = { [rootFolder: string]: { folders: string[]; } };

const configurationRegistry = Registry.as<IConfigurationRegistry>(Extensions.Configuration);

const configurationEntrySchema: IJSONSchema = {
	type: 'object',
	defaultSnippets: [{ body: { title: '', properties: {} } }],
	properties: {
		title: {
			description: nls.localize('vscode.extension.contributes.configuration.title', 'A summary of the settings. This label will be used in the settings file as separating comment.'),
			type: 'string'
		},
		properties: {
			description: nls.localize('vscode.extension.contributes.configuration.properties', 'Description of the configuration properties.'),
			type: 'object',
			additionalProperties: {
				anyOf: [
					{ $ref: 'http://json-schema.org/draft-04/schema#' },
					{
						type: 'object',
						properties: {
							isExecutable: {
								type: 'boolean'
							},
							scope: {
								type: 'string',
								enum: ['window', 'resource'],
								default: 'window',
								enumDescriptions: [
									nls.localize('scope.window.description', "Window specific configuration, which can be configured in the User or Workspace settings."),
									nls.localize('scope.resource.description', "Resource specific configuration, which can be configured in the User, Workspace or Folder settings.")
								],
								description: nls.localize('scope.description', "Scope in which the configuration is applicable. Available scopes are `window` and `resource`.")
							}
						}
					}
				]
			}
		}
	}
};


// BEGIN VSCode extension point `configuration`
const configurationExtPoint = ExtensionsRegistry.registerExtensionPoint<IConfigurationNode>('configuration', [], {
	description: nls.localize('vscode.extension.contributes.configuration', 'Contributes configuration settings.'),
	oneOf: [
		configurationEntrySchema,
		{
			type: 'array',
			items: configurationEntrySchema
		}
	]
});
configurationExtPoint.setHandler(extensions => {
	const configurations: IConfigurationNode[] = [];

	function handleConfiguration(node: IConfigurationNode, id: string, collector: ExtensionMessageCollector) {
		let configuration = objects.clone(node);

		if (configuration.title && (typeof configuration.title !== 'string')) {
			collector.error(nls.localize('invalid.title', "'configuration.title' must be a string"));
		}

		validateProperties(configuration, collector);

		configuration.id = id;
		configurations.push(configuration);
	};

	for (let extension of extensions) {
		const collector = extension.collector;
		const value = <IConfigurationNode | IConfigurationNode[]>extension.value;
		const id = extension.description.id;
		if (!Array.isArray(value)) {
			handleConfiguration(value, id, collector);
		} else {
			value.forEach(v => handleConfiguration(v, id, collector));
		}
	}
	configurationRegistry.registerConfigurations(configurations, false);
});
// END VSCode extension point `configuration`

// BEGIN VSCode extension point `configurationDefaults`
const defaultConfigurationExtPoint = ExtensionsRegistry.registerExtensionPoint<IConfigurationNode>('configurationDefaults', [], {
	description: nls.localize('vscode.extension.contributes.defaultConfiguration', 'Contributes default editor configuration settings by language.'),
	type: 'object',
	defaultSnippets: [{ body: {} }],
	patternProperties: {
		'\\[.*\\]$': {
			type: 'object',
			default: {},
			$ref: editorConfigurationSchemaId,
		}
	}
});
defaultConfigurationExtPoint.setHandler(extensions => {
	const defaultConfigurations: IDefaultConfigurationExtension[] = extensions.map(extension => {
		const id = extension.description.id;
		const name = extension.description.name;
		const defaults = objects.clone(extension.value);
		return <IDefaultConfigurationExtension>{
			id, name, defaults
		};
	});
	configurationRegistry.registerDefaultConfigurations(defaultConfigurations);
});
// END VSCode extension point `configurationDefaults`

function validateProperties(configuration: IConfigurationNode, collector: ExtensionMessageCollector): void {
	let properties = configuration.properties;
	if (properties) {
		if (typeof properties !== 'object') {
			collector.error(nls.localize('invalid.properties', "'configuration.properties' must be an object"));
			configuration.properties = {};
		}
		for (let key in properties) {
			const message = validateProperty(key);
			const propertyConfiguration = configuration.properties[key];
			propertyConfiguration.scope = propertyConfiguration.scope && propertyConfiguration.scope.toString() === 'resource' ? ConfigurationScope.RESOURCE : ConfigurationScope.WINDOW;
			if (message) {
				collector.warn(message);
				delete properties[key];
			}
		}
	}
	let subNodes = configuration.allOf;
	if (subNodes) {
		collector.error(nls.localize('invalid.allOf', "'configuration.allOf' is deprecated and should no longer be used. Instead, pass multiple configuration sections as an array to the 'configuration' contribution point."));
		for (let node of subNodes) {
			validateProperties(node, collector);
		}
	}
}

const contributionRegistry = Registry.as<IJSONContributionRegistry>(JSONExtensions.JSONContribution);
contributionRegistry.registerSchema('vscode://schemas/workspaceConfig', {
	default: {
		folders: [
			{
				path: ''
			}
		],
		settings: {
		}
	},
	required: ['folders'],
	properties: {
		'folders': {
			minItems: 1,
			uniqueItems: true,
			description: nls.localize('workspaceConfig.folders.description', "List of folders to be loaded in the workspace. Must be a file path. e.g. `/root/folderA` or `./folderA` for a relative path that will be resolved against the location of the workspace file."),
			items: {
				type: 'object',
				default: { path: '' },
				properties: {
					path: {
						type: 'string',
						description: nls.localize('workspaceConfig.folder.description', "A file path. e.g. `/root/folderA` or `./folderA` for a relative path that will be resolved against the location of the workspace file.")
					},
					name: {
						type: 'string',
						description: nls.localize('workspaceConfig.name.description', "An optional name for the folder. ")
					}
				}
			}
		},
		'settings': {
			type: 'object',
			default: {},
			description: nls.localize('workspaceConfig.settings.description', "Workspace settings"),
			$ref: schemaId
		},
		'extensions': {
			type: 'object',
			default: {},
			description: nls.localize('workspaceConfig.extensions.description', "Workspace extensions"),
			$ref: 'vscode://schemas/extensions'
		}
	}
});

export class WorkspaceService extends Disposable implements IWorkspaceConfigurationService, IWorkspaceContextService {

	public _serviceBrand: any;

	private workspace: Workspace;
	private _configuration: Configuration<any>;
	private baseConfigurationService: GlobalConfigurationService<any>;
	private workspaceConfiguration: WorkspaceConfiguration;
	private cachedFolderConfigs: StrictResourceMap<FolderConfiguration<any>>;

	protected readonly _onDidUpdateConfiguration: Emitter<IConfigurationServiceEvent> = this._register(new Emitter<IConfigurationServiceEvent>());
	public readonly onDidUpdateConfiguration: Event<IConfigurationServiceEvent> = this._onDidUpdateConfiguration.event;

	protected readonly _onDidChangeWorkspaceFolders: Emitter<void> = this._register(new Emitter<void>());
	public readonly onDidChangeWorkspaceFolders: Event<void> = this._onDidChangeWorkspaceFolders.event;

	protected readonly _onDidChangeWorkspaceName: Emitter<void> = this._register(new Emitter<void>());
	public readonly onDidChangeWorkspaceName: Event<void> = this._onDidChangeWorkspaceName.event;

	protected readonly _onDidChangeWorkbenchState: Emitter<WorkbenchState> = this._register(new Emitter<WorkbenchState>());
	public readonly onDidChangeWorkbenchState: Event<WorkbenchState> = this._onDidChangeWorkbenchState.event;

	constructor(private environmentService: IEnvironmentService, private workspacesService: IWorkspacesService, private workspaceSettingsRootFolder: string = WORKSPACE_CONFIG_FOLDER_DEFAULT_NAME) {
		super();

		this.workspaceConfiguration = this._register(new WorkspaceConfiguration());
		this._register(this.workspaceConfiguration.onDidUpdateConfiguration(() => this.onWorkspaceConfigurationChanged()));

		this.baseConfigurationService = this._register(new GlobalConfigurationService(environmentService));
		this._register(this.baseConfigurationService.onDidUpdateConfiguration(e => this.onBaseConfigurationChanged(e)));
	}

	public getWorkspace(): IWorkspace {
		return this.workspace;
	}

	public getWorkbenchState(): WorkbenchState {
		// Workspace has configuration file
		if (this.workspace.configuration) {
			return WorkbenchState.WORKSPACE;
		}

		// Folder has single root
		if (this.workspace.folders.length === 1) {
			return WorkbenchState.FOLDER;
		}

		// Empty
		return WorkbenchState.EMPTY;
	}

	public getWorkspaceFolder(resource: URI): WorkspaceFolder {
		return this.workspace.getFolder(resource);
	}

	public isInsideWorkspace(resource: URI): boolean {
		return !!this.getWorkspaceFolder(resource);
	}

	public isCurrentWorkspace(workspaceIdentifier: ISingleFolderWorkspaceIdentifier | IWorkspaceIdentifier): boolean {
		switch (this.getWorkbenchState()) {
			case WorkbenchState.FOLDER:
				return isSingleFolderWorkspaceIdentifier(workspaceIdentifier) && this.pathEquals(this.workspace.folders[0].uri.fsPath, workspaceIdentifier);
			case WorkbenchState.WORKSPACE:
				return isWorkspaceIdentifier(workspaceIdentifier) && this.workspace.id === workspaceIdentifier.id;
		}
		return false;
	}

	public toResource(workspaceRelativePath: string, workspaceFolder: WorkspaceFolder): URI {
		return URI.file(paths.join(workspaceFolder.uri.fsPath, workspaceRelativePath));
	}

	public getConfigurationData<T>(): IConfigurationData<T> {
		return this._configuration.toData();
	}

	public getConfiguration<C>(section?: string, overrides?: IConfigurationOverrides): C {
		return this._configuration.getValue<C>(section, overrides);
	}

	public lookup<C>(key: string, overrides?: IConfigurationOverrides): IConfigurationValue<C> {
		return this._configuration.lookup<C>(key, overrides);
	}

	public keys(overrides?: IConfigurationOverrides): IConfigurationKeys {
		return this._configuration.keys(overrides);
	}

	public values<V>(): IConfigurationValues {
		return this._configuration.values();
	}

	public reloadConfiguration(section?: string): TPromise<any> {
		const current = this._configuration;
		// Reload and reinitialize to ensure we are hitting the disk
		return this.baseConfigurationService.reloadConfiguration()
			.then(() => {
				if (this.workspace.configuration) {
					return this.workspaceConfiguration.load(this.workspace.configuration)
						.then(() => this.initializeConfiguration(false));
				}
				return this.initializeConfiguration(false);
			})
			.then(() => {
				// Check and trigger
				if (!this._configuration.equals(current)) {
					this.triggerConfigurationChange();
				}
				return this.getConfiguration(section);
			});
	}

	public getUnsupportedWorkspaceKeys(): string[] {
		return this.getWorkbenchState() === WorkbenchState.FOLDER ? this._configuration.getFolderConfigurationModel(this.workspace.folders[0].uri).workspaceSettingsConfig.unsupportedKeys : [];
	}

	public handleWorkspaceFileEvents(event: FileChangesEvent): void {
		TPromise.join(this.workspace.folders.map(folder => this.cachedFolderConfigs.get(folder.uri).handleWorkspaceFileEvents(event))) // handle file event for each folder
			.then(folderConfigurations =>
				folderConfigurations.map((configuration, index) => ({ configuration, folder: this.workspace.folders[index] }))
					.filter(folderConfiguration => !!folderConfiguration.configuration) // Filter folders which are not impacted by events
					.map(folderConfiguration => this.updateFolderConfiguration(folderConfiguration.folder, folderConfiguration.configuration, true)) // Update the configuration of impacted folders
					.reduce((result, value) => result || value, false)) // Check if the effective configuration of folder is changed
			.then(changed => changed ? this.triggerConfigurationChange() : void 0); // Trigger event if changed
	}

	public initialize(arg: IWorkspaceIdentifier | ISingleFolderWorkspaceIdentifier | IWindowConfiguration): TPromise<any> {
		return this.createWorkspace(arg)
			.then(workspace => this.setWorkspace(workspace))
			.then(() => this.initializeConfiguration(true));
	}

	private createWorkspace(arg: IWorkspaceIdentifier | ISingleFolderWorkspaceIdentifier | IWindowConfiguration): TPromise<Workspace> {
		if (isWorkspaceIdentifier(arg)) {
			return this.createMulitFolderWorkspace(arg);
		}

		if (isSingleFolderWorkspaceIdentifier(arg)) {
			return this.createSingleFolderWorkspace(arg);
		}

		return this.createEmptyWorkspace(arg);
	}

	private createMulitFolderWorkspace(workspaceIdentifier: IWorkspaceIdentifier): TPromise<Workspace> {
		const workspaceConfigPath = URI.file(workspaceIdentifier.configPath);
		return this.workspaceConfiguration.load(workspaceConfigPath)
			.then(() => {
				const workspaceConfigurationModel = this.workspaceConfiguration.workspaceConfigurationModel;
<<<<<<< HEAD

				const workspaceFolders = toWorkspaceFolders(workspaceConfigurationModel.folders, URI.file(paths.dirname(this.workspaceConfigPath.fsPath)));
=======
				const workspaceFolders = toWorkspaceFolders(workspaceConfigurationModel.folders, URI.file(paths.dirname(workspaceConfigPath.fsPath)));
>>>>>>> cb1813d0
				if (!workspaceFolders.length) {
					return TPromise.wrapError<Workspace>(new Error('Invalid workspace configuraton file ' + workspaceConfigPath));
				}
				const workspaceId = workspaceIdentifier.id;
				const workspaceName = getWorkspaceLabel({ id: workspaceId, configPath: workspaceConfigPath.fsPath }, this.environmentService);
				return new Workspace(workspaceId, workspaceName, workspaceFolders, workspaceConfigPath);
			});
	}

	private createSingleFolderWorkspace(singleFolderWorkspaceIdentifier: ISingleFolderWorkspaceIdentifier): TPromise<Workspace> {
		const folderPath = URI.file(singleFolderWorkspaceIdentifier);
		return stat(folderPath.fsPath)
			.then(workspaceStat => {
				const ctime = isLinux ? workspaceStat.ino : workspaceStat.birthtime.getTime(); // On Linux, birthtime is ctime, so we cannot use it! We use the ino instead!
				const id = createHash('md5').update(folderPath.fsPath).update(ctime ? String(ctime) : '').digest('hex');
				const folder = URI.file(folderPath.fsPath);
				return new Workspace(id, paths.basename(folderPath.fsPath), toWorkspaceFolders([{ path: folder.fsPath }]), null, ctime);
			});
	}

	private createEmptyWorkspace(configuration: IWindowConfiguration): TPromise<Workspace> {
		let id = configuration.backupPath ? URI.from({ path: paths.basename(configuration.backupPath), scheme: 'empty' }).toString() : '';
		return TPromise.as(new Workspace(id));
	}

	private setWorkspace(workspace: Workspace): void {
		if (!this.workspace) {
			this.workspace = workspace;
			return;
		}

		const currentState = this.getWorkbenchState();
		const currentWorkspacePath = this.workspace.configuration ? this.workspace.configuration.fsPath : void 0;
		const currentFolders = this.workspace.folders;

		this.workspace.update(workspace);

		const newState = this.getWorkbenchState();
		if (newState !== currentState) {
			this._onDidChangeWorkbenchState.fire(newState);
		}

		const newWorkspacePath = this.workspace.configuration ? this.workspace.configuration.fsPath : void 0;
		if (newWorkspacePath !== currentWorkspacePath || newState !== currentState) {
			this._onDidChangeWorkspaceName.fire();
		}

		if (!equals(this.workspace.folders, currentFolders, (folder1, folder2) => folder1.uri.fsPath === folder2.uri.fsPath)) {
			this._onDidChangeWorkspaceFolders.fire();
		}
	}

	private initializeConfiguration(trigger: boolean = true): TPromise<any> {
		this.resetCaches();
		return this.updateConfiguration()
			.then(() => {
				if (trigger) {
					this.triggerConfigurationChange();
				}
			});
	}

	private resetCaches(): void {
		this.cachedFolderConfigs = new StrictResourceMap<FolderConfiguration<any>>();
		this._configuration = new Configuration(<any>this.baseConfigurationService.configuration(), new ConfigurationModel<any>(), new StrictResourceMap<FolderConfigurationModel<any>>(), this.getWorkbenchState() !== WorkbenchState.EMPTY ? this.workspace : null); //TODO: @Sandy Avoid passing null
		this.initCachesForFolders(this.workspace.folders);
	}

	private initCachesForFolders(folders: WorkspaceFolder[]): void {
		for (const folder of folders) {
			this.cachedFolderConfigs.set(folder.uri, this._register(new FolderConfiguration(folder.uri, this.workspaceSettingsRootFolder, this.getWorkbenchState() === WorkbenchState.WORKSPACE ? ConfigurationScope.RESOURCE : ConfigurationScope.WINDOW)));
			this.updateFolderConfiguration(folder, new FolderConfigurationModel<any>(new FolderSettingsModel<any>(null), [], ConfigurationScope.RESOURCE), false);
		}
	}

	private updateConfiguration(folders: WorkspaceFolder[] = this.workspace.folders): TPromise<boolean> {
		return TPromise.join([...folders.map(folder => this.cachedFolderConfigs.get(folder.uri).loadConfiguration()
			.then(configuration => this.updateFolderConfiguration(folder, configuration, true)))])
			.then(changed => changed.reduce((result, value) => result || value, false))
			.then(changed => this.updateWorkspaceConfiguration(true) || changed);
	}

	private onBaseConfigurationChanged({ source, sourceConfig }: IConfigurationServiceEvent): void {
		if (this.workspace) {
			if (source === ConfigurationSource.Default) {
				this.workspace.folders.forEach(folder => this._configuration.getFolderConfigurationModel(folder.uri).update());
			}
			if (this._configuration.updateBaseConfiguration(<any>this.baseConfigurationService.configuration())) {
				this._onDidUpdateConfiguration.fire({ source, sourceConfig });
			}
		}
	}

	private onWorkspaceConfigurationChanged(): void {
		if (this.workspace && this.workspace.configuration) {
			let configuredFolders = toWorkspaceFolders(this.workspaceConfiguration.workspaceConfigurationModel.folders, URI.file(paths.dirname(this.workspace.configuration.fsPath)));
			const foldersChanged = !equals(this.workspace.folders, configuredFolders, (folder1, folder2) => folder1.uri.fsPath === folder2.uri.fsPath);
			if (foldersChanged) { // TODO@Sandeep be smarter here about detecting changes
				this.workspace.folders = configuredFolders;
				this.onFoldersChanged()
					.then(configurationChanged => {
						this._onDidChangeWorkspaceFolders.fire();
						if (configurationChanged) {
							this.triggerConfigurationChange();
						}
					});
			} else {
				const configurationChanged = this.updateWorkspaceConfiguration(true);
				if (configurationChanged) {
					this.triggerConfigurationChange();
				}
			}
		}
	}

	private onFoldersChanged(): TPromise<boolean> {
		let configurationChangedOnRemoval = false;

		// Remove the configurations of deleted folders
		for (const key of this.cachedFolderConfigs.keys()) {
			if (!this.workspace.folders.filter(folder => folder.uri.toString() === key.toString())[0]) {
				this.cachedFolderConfigs.delete(key);
				if (this._configuration.deleteFolderConfiguration(key)) {
					configurationChangedOnRemoval = true;
				}
			}
		}

		// Initialize the newly added folders
		const toInitialize = this.workspace.folders.filter(folder => !this.cachedFolderConfigs.has(folder.uri));
		if (toInitialize.length) {
			this.initCachesForFolders(toInitialize);
			return this.updateConfiguration(toInitialize)
				.then(changed => configurationChangedOnRemoval || changed);
		} else if (configurationChangedOnRemoval) {
			this.updateWorkspaceConfiguration(false);
			return TPromise.as(true);
		}
		return TPromise.as(false);
	}

	private updateFolderConfiguration(folder: WorkspaceFolder, folderConfiguration: FolderConfigurationModel<any>, compare: boolean): boolean {
		let configurationChanged = this._configuration.updateFolderConfiguration(folder.uri, folderConfiguration, compare);
		if (this.getWorkbenchState() === WorkbenchState.FOLDER) {
			// Workspace configuration changed
			configurationChanged = this.updateWorkspaceConfiguration(compare) || configurationChanged;
		}
		return configurationChanged;
	}

	private updateWorkspaceConfiguration(compare: boolean): boolean {
		const workbennchState = this.getWorkbenchState();
		if (workbennchState === WorkbenchState.EMPTY) {
			return false;
		}

		const workspaceConfiguration = workbennchState === WorkbenchState.WORKSPACE ? this.workspaceConfiguration.workspaceConfigurationModel.workspaceConfiguration : this._configuration.getFolderConfigurationModel(this.workspace.folders[0].uri);
		return this._configuration.updateWorkspaceConfiguration(workspaceConfiguration, compare);
	}

	private triggerConfigurationChange(): void {
		if (this.getWorkbenchState() === WorkbenchState.EMPTY) {
			this._onDidUpdateConfiguration.fire({ source: ConfigurationSource.User, sourceConfig: this._configuration.user.contents });
		} else {
			this._onDidUpdateConfiguration.fire({ source: ConfigurationSource.Workspace, sourceConfig: this.workspace.folders.length ? this._configuration.getFolderConfigurationModel(this.workspace.folders[0].uri).contents : void 0 }); // TODO@Sandeep debt?
		}
	}

	private pathEquals(path1: string, path2: string): boolean {
		if (!isLinux) {
			path1 = path1.toLowerCase();
			path2 = path2.toLowerCase();
		}

		return path1 === path2;
	}
}

class WorkspaceConfiguration extends Disposable {

	private _workspaceConfigPath: URI;
	private _workspaceConfigurationWatcher: ConfigWatcher<WorkspaceConfigurationModel<any>>;
	private _workspaceConfigurationWatcherDisposables: IDisposable[] = [];

	private _onDidUpdateConfiguration: Emitter<void> = this._register(new Emitter<void>());
	public readonly onDidUpdateConfiguration: Event<void> = this._onDidUpdateConfiguration.event;


	load(workspaceConfigPath: URI): TPromise<void> {
		if (this._workspaceConfigPath && this._workspaceConfigPath.fsPath === workspaceConfigPath.fsPath) {
			return this._reload();
		}

		this._workspaceConfigPath = workspaceConfigPath;

		this._workspaceConfigurationWatcherDisposables = dispose(this._workspaceConfigurationWatcherDisposables);
		return new TPromise<void>((c, e) => {
			this._workspaceConfigurationWatcher = new ConfigWatcher(this._workspaceConfigPath.fsPath, {
				changeBufferDelay: 300, onError: error => errors.onUnexpectedError(error), defaultConfig: new WorkspaceConfigurationModel(null, this._workspaceConfigPath.fsPath), parse: (content: string, parseErrors: any[]) => {
					const workspaceConfigurationModel = new WorkspaceConfigurationModel(content, this._workspaceConfigPath.fsPath);
					parseErrors = [...workspaceConfigurationModel.errors];
					return workspaceConfigurationModel;
				}, initCallback: () => c(null)
			});
			this._workspaceConfigurationWatcherDisposables.push(this._workspaceConfigurationWatcher);
			this._workspaceConfigurationWatcher.onDidUpdateConfiguration(() => this._onDidUpdateConfiguration.fire(), this, this._workspaceConfigurationWatcherDisposables);
		});
	}

	get workspaceConfigurationModel(): WorkspaceConfigurationModel<any> {
		return this._workspaceConfigurationWatcher ? this._workspaceConfigurationWatcher.getConfig() : new WorkspaceConfigurationModel();
	}

	private _reload(): TPromise<void> {
		return new TPromise<void>(c => this._workspaceConfigurationWatcher.reload(() => c(null)));
	}

	dispose(): void {
		dispose(this._workspaceConfigurationWatcherDisposables);
		super.dispose();
	}
}

class FolderConfiguration<T> extends Disposable {

	private static RELOAD_CONFIGURATION_DELAY = 50;

	private bulkFetchFromWorkspacePromise: TPromise<any>;
	private workspaceFilePathToConfiguration: { [relativeWorkspacePath: string]: TPromise<ConfigurationModel<any>> };

	private reloadConfigurationScheduler: RunOnceScheduler;
	private reloadConfigurationEventEmitter: Emitter<FolderConfigurationModel<T>> = new Emitter<FolderConfigurationModel<T>>();

	constructor(private folder: URI, private configFolderRelativePath: string, private scope: ConfigurationScope) {
		super();

		this.workspaceFilePathToConfiguration = Object.create(null);
		this.reloadConfigurationScheduler = this._register(new RunOnceScheduler(() => this.loadConfiguration().then(configuration => this.reloadConfigurationEventEmitter.fire(configuration), errors.onUnexpectedError), FolderConfiguration.RELOAD_CONFIGURATION_DELAY));
	}

	loadConfiguration(): TPromise<FolderConfigurationModel<T>> {
		// Load workspace locals
		return this.loadWorkspaceConfigFiles().then(workspaceConfigFiles => {
			// Consolidate (support *.json files in the workspace settings folder)
			const workspaceSettingsConfig = <FolderSettingsModel<T>>workspaceConfigFiles[WORKSPACE_CONFIG_DEFAULT_PATH] || new FolderSettingsModel<T>(null);
			const otherConfigModels = Object.keys(workspaceConfigFiles).filter(key => key !== WORKSPACE_CONFIG_DEFAULT_PATH).map(key => <ScopedConfigurationModel<T>>workspaceConfigFiles[key]);
			return new FolderConfigurationModel<T>(workspaceSettingsConfig, otherConfigModels, this.scope);
		});
	}

	private loadWorkspaceConfigFiles<T>(): TPromise<{ [relativeWorkspacePath: string]: ConfigurationModel<T> }> {
		// once: when invoked for the first time we fetch json files that contribute settings
		if (!this.bulkFetchFromWorkspacePromise) {
			this.bulkFetchFromWorkspacePromise = resolveStat(this.toResource(this.configFolderRelativePath)).then(stat => {
				if (!stat.isDirectory) {
					return TPromise.as([]);
				}

				return resolveContents(stat.children.filter(stat => {
					const isJson = paths.extname(stat.resource.fsPath) === '.json';
					if (!isJson) {
						return false; // only JSON files
					}

					return this.isWorkspaceConfigurationFile(this.toFolderRelativePath(stat.resource)); // only workspace config files
				}).map(stat => stat.resource));
			}, err => [] /* never fail this call */)
				.then((contents: IContent[]) => {
					contents.forEach(content => this.workspaceFilePathToConfiguration[this.toFolderRelativePath(content.resource)] = TPromise.as(this.createConfigModel(content)));
				}, errors.onUnexpectedError);
		}

		// on change: join on *all* configuration file promises so that we can merge them into a single configuration object. this
		// happens whenever a config file changes, is deleted, or added
		return this.bulkFetchFromWorkspacePromise.then(() => TPromise.join(this.workspaceFilePathToConfiguration));
	}

	public handleWorkspaceFileEvents(event: FileChangesEvent): TPromise<FolderConfigurationModel<T>> {
		const events = event.changes;
		let affectedByChanges = false;

		// Find changes that affect workspace configuration files
		for (let i = 0, len = events.length; i < len; i++) {
			const resource = events[i].resource;
			const isJson = paths.extname(resource.fsPath) === '.json';
			const isDeletedSettingsFolder = (events[i].type === FileChangeType.DELETED && paths.isEqual(paths.basename(resource.fsPath), this.configFolderRelativePath));
			if (!isJson && !isDeletedSettingsFolder) {
				continue; // only JSON files or the actual settings folder
			}

			const workspacePath = this.toFolderRelativePath(resource);
			if (!workspacePath) {
				continue; // event is not inside workspace
			}

			// Handle case where ".vscode" got deleted
			if (workspacePath === this.configFolderRelativePath && events[i].type === FileChangeType.DELETED) {
				this.workspaceFilePathToConfiguration = Object.create(null);
				affectedByChanges = true;
			}

			// only valid workspace config files
			if (!this.isWorkspaceConfigurationFile(workspacePath)) {
				continue;
			}

			// insert 'fetch-promises' for add and update events and
			// remove promises for delete events
			switch (events[i].type) {
				case FileChangeType.DELETED:
					affectedByChanges = collections.remove(this.workspaceFilePathToConfiguration, workspacePath);
					break;
				case FileChangeType.UPDATED:
				case FileChangeType.ADDED:
					this.workspaceFilePathToConfiguration[workspacePath] = resolveContent(resource).then(content => this.createConfigModel(content), errors.onUnexpectedError);
					affectedByChanges = true;
			}
		}

		if (!affectedByChanges) {
			return TPromise.as(null);
		}

		return new TPromise((c, e) => {
			let disposable = this.reloadConfigurationEventEmitter.event(configuration => {
				disposable.dispose();
				c(configuration);
			});
			// trigger reload of the configuration if we are affected by changes
			if (!this.reloadConfigurationScheduler.isScheduled()) {
				this.reloadConfigurationScheduler.schedule();
			}
		});
	}

	private createConfigModel<T>(content: IContent): ConfigurationModel<T> {
		const path = this.toFolderRelativePath(content.resource);
		if (path === WORKSPACE_CONFIG_DEFAULT_PATH) {
			return new FolderSettingsModel<T>(content.value, content.resource.toString());
		} else {
			const matches = /\/([^\.]*)*\.json/.exec(path);
			if (matches && matches[1]) {
				return new ScopedConfigurationModel<T>(content.value, content.resource.toString(), matches[1]);
			}
		}

		return new CustomConfigurationModel<T>(null);
	}

	private isWorkspaceConfigurationFile(folderRelativePath: string): boolean {
		return [WORKSPACE_CONFIG_DEFAULT_PATH, WORKSPACE_STANDALONE_CONFIGURATIONS.launch, WORKSPACE_STANDALONE_CONFIGURATIONS.tasks].some(p => p === folderRelativePath);
	}

	private toResource(folderRelativePath: string): URI {
		if (typeof folderRelativePath === 'string') {
			return URI.file(paths.join(this.folder.fsPath, folderRelativePath));
		}

		return null;
	}

	private toFolderRelativePath(resource: URI, toOSPath?: boolean): string {
		if (this.contains(resource)) {
			return paths.normalize(paths.relative(this.folder.fsPath, resource.fsPath), toOSPath);
		}

		return null;
	}

	private contains(resource: URI): boolean {
		if (resource) {
			return paths.isEqualOrParent(resource.fsPath, this.folder.fsPath, !isLinux /* ignorecase */);
		}

		return false;
	}
}

// node.hs helper functions

function resolveContents(resources: URI[]): TPromise<IContent[]> {
	const contents: IContent[] = [];

	return TPromise.join(resources.map(resource => {
		return resolveContent(resource).then(content => {
			contents.push(content);
		});
	})).then(() => contents);
}

function resolveContent(resource: URI): TPromise<IContent> {
	return readFile(resource.fsPath).then(contents => ({ resource, value: contents.toString() }));
}

function resolveStat(resource: URI): TPromise<IStat> {
	return new TPromise<IStat>((c, e) => {
		extfs.readdir(resource.fsPath, (error, children) => {
			if (error) {
				if ((<any>error).code === 'ENOTDIR') {
					c({ resource });
				} else {
					e(error);
				}
			} else {
				c({
					resource,
					isDirectory: true,
					children: children.map(child => { return { resource: URI.file(paths.join(resource.fsPath, child)) }; })
				});
			}
		});
	});
}

export class Configuration<T> extends BaseConfiguration<T> {

	constructor(private _baseConfiguration: BaseConfiguration<T>, workspaceConfiguration: ConfigurationModel<T>, protected folders: StrictResourceMap<FolderConfigurationModel<T>>, workspace: Workspace) {
		super(_baseConfiguration.defaults, _baseConfiguration.user, workspaceConfiguration, folders, workspace);
	}

	updateBaseConfiguration(baseConfiguration: BaseConfiguration<T>): boolean {
		const current = new Configuration(this._baseConfiguration, this._workspaceConfiguration, this.folders, this._workspace);

		this._baseConfiguration = baseConfiguration;
		this._defaults = this._baseConfiguration.defaults;
		this._user = this._baseConfiguration.user;
		this.merge();

		return !this.equals(current);
	}

	updateWorkspaceConfiguration(workspaceConfiguration: ConfigurationModel<T>, compare: boolean = true): boolean {
		const current = new Configuration(this._baseConfiguration, this._workspaceConfiguration, this.folders, this._workspace);

		this._workspaceConfiguration = workspaceConfiguration;
		this.merge();

		return compare && !this.equals(current);
	}

	updateFolderConfiguration(resource: URI, configuration: FolderConfigurationModel<T>, compare: boolean): boolean {
		const current = this.getValue(null, { resource });

		this.folders.set(resource, configuration);
		this.mergeFolder(resource);

		return compare && !objects.equals(current, this.getValue(null, { resource }));
	}

	deleteFolderConfiguration(folder: URI): boolean {
		if (this._workspace && this._workspace.folders.length > 0 && this._workspace.folders[0].uri.fsPath === folder.fsPath) {
			// Do not remove workspace configuration
			return false;
		}

		const changed = this.folders.get(folder).keys.length > 0;
		this.folders.delete(folder);
		this._foldersConsolidatedConfigurations.delete(folder);
		return changed;
	}

	getFolderConfigurationModel(folder: URI): FolderConfigurationModel<T> {
		return <FolderConfigurationModel<T>>this.folders.get(folder);
	}

	equals(other: any): boolean {
		if (!other || !(other instanceof Configuration)) {
			return false;
		}

		if (!objects.equals(this.getValue(), other.getValue())) {
			return false;
		}

		if (this._foldersConsolidatedConfigurations.size !== other._foldersConsolidatedConfigurations.size) {
			return false;
		}

		for (const resource of this._foldersConsolidatedConfigurations.keys()) {
			if (!objects.equals(this.getValue(null, { resource }), other.getValue(null, { resource }))) {
				return false;
			}
		}

		return true;
	}
}

interface IExportedConfigurationNode {
	name: string;
	description: string;
	default: any;
	type: string | string[];
	enum?: any[];
	enumDescriptions?: string[];
}

interface IConfigurationExport {
	settings: IExportedConfigurationNode[];
	buildTime: number;
	commit: string;
	version: number;
}

export class DefaultConfigurationExportHelper {

	constructor(
		@IEnvironmentService environmentService: IEnvironmentService,
		@IExtensionService private extensionService: IExtensionService,
		@ICommandService private commandService: ICommandService) {
		if (environmentService.args['export-default-configuration']) {
			this.writeConfigModelAndQuit(environmentService.args['export-default-configuration']);
		}
	}

	private writeConfigModelAndQuit(targetPath: string): TPromise<void> {
		return this.extensionService.onReady()
			.then(() => this.writeConfigModel(targetPath))
			.then(() => this.commandService.executeCommand('workbench.action.quit'))
			.then(() => { });
	}

	private writeConfigModel(targetPath: string): TPromise<void> {
		const config = this.getConfigModel();

		const resultString = JSON.stringify(config, undefined, '  ');
		return writeFile(targetPath, resultString);
	}

	private getConfigModel(): IConfigurationExport {
		const configurations = Registry.as<IConfigurationRegistry>(Extensions.Configuration).getConfigurations().slice();
		const settings: IExportedConfigurationNode[] = [];
		const processConfig = (config: IConfigurationNode) => {
			if (config.properties) {
				for (let name in config.properties) {
					const prop = config.properties[name];
					const propDetails: IExportedConfigurationNode = {
						name,
						description: prop.description,
						default: prop.default,
						type: prop.type
					};

					if (prop.enum) {
						propDetails.enum = prop.enum;
					}

					if (prop.enumDescriptions) {
						propDetails.enumDescriptions = prop.enumDescriptions;
					}

					settings.push(propDetails);
				}
			}

			if (config.allOf) {
				config.allOf.forEach(processConfig);
			}
		};

		configurations.forEach(processConfig);

		const result: IConfigurationExport = {
			settings: settings.sort((a, b) => a.name.localeCompare(b.name)),
			buildTime: Date.now(),
			commit: product.commit,
			version: versionStringToNumber(pkg.version)
		};

		return result;
	}
}

function versionStringToNumber(versionStr: string): number {
	const semverRegex = /(\d+)\.(\d+)\.(\d+)/;
	const match = versionStr.match(semverRegex);
	if (!match) {
		return 0;
	}

	return parseInt(match[1], 10) * 10000 + parseInt(match[2], 10) * 100 + parseInt(match[3], 10);
}<|MERGE_RESOLUTION|>--- conflicted
+++ resolved
@@ -390,12 +390,7 @@
 		return this.workspaceConfiguration.load(workspaceConfigPath)
 			.then(() => {
 				const workspaceConfigurationModel = this.workspaceConfiguration.workspaceConfigurationModel;
-<<<<<<< HEAD
-
-				const workspaceFolders = toWorkspaceFolders(workspaceConfigurationModel.folders, URI.file(paths.dirname(this.workspaceConfigPath.fsPath)));
-=======
 				const workspaceFolders = toWorkspaceFolders(workspaceConfigurationModel.folders, URI.file(paths.dirname(workspaceConfigPath.fsPath)));
->>>>>>> cb1813d0
 				if (!workspaceFolders.length) {
 					return TPromise.wrapError<Workspace>(new Error('Invalid workspace configuraton file ' + workspaceConfigPath));
 				}
